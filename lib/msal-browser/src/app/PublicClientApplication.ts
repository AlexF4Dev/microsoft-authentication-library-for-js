--- conflicted
+++ resolved
@@ -18,26 +18,9 @@
 import { BrowserConfigurationAuthError } from "../error/BrowserConfigurationAuthError";
 // Constants
 import { BrowserConstants } from "../utils/BrowserConstants";
-<<<<<<< HEAD
 // Types
 import { AuthCallback } from "../types/AuthCallback";
-=======
-import { BrowserAuthError } from "../error/BrowserAuthError";
 import { BrowserUtils } from "../utils/BrowserUtils";
-
-/**
- * A type alias for an authResponseCallback function.
- * {@link (authResponseCallback:type)}
- * @param authErr error created for failure cases
- * @param response response containing token strings in success cases, or just state value in error cases
- */
-export type AuthCallback = (authErr: AuthError, response?: AuthResponse) => void;
-
-/**
- * Key-Value type to support queryParams, extraQueryParams and claims
- */
-export type StringDict = {[key: string]: string};
->>>>>>> 56099404
 
 /**
  * The PublicClientApplication class is the object exposed by the library to perform authentication and authorization functions in Single Page Applications
@@ -151,12 +134,8 @@
      * any code that follows this function will not execute.
      * @param {@link (AuthenticationParameters:type)}
      */
-<<<<<<< HEAD
-    loginRedirect(request: AuthenticationParameters): void {
+    loginRedirect(request?: AuthenticationParameters): void {
         // Check if callback has been set. If not, handleRedirectCallbacks wasn't called correctly.
-=======
-    loginRedirect(request?: AuthenticationParameters): void {
->>>>>>> 56099404
         if (!this.authCallback) {
             throw BrowserConfigurationAuthError.createRedirectCallbacksNotSetError();
         }
@@ -183,12 +162,8 @@
      *
      * To acquire only idToken, please pass clientId as the only scope in the Authentication Parameters
      */
-<<<<<<< HEAD
-    acquireTokenRedirect(request: AuthenticationParameters): void {
+    acquireTokenRedirect(request?: AuthenticationParameters): void {
         // Check if callback has been set. If not, handleRedirectCallbacks wasn't called correctly.
-=======
-    acquireTokenRedirect(request?: AuthenticationParameters): void {
->>>>>>> 56099404
         if (!this.authCallback) {
             throw BrowserConfigurationAuthError.createRedirectCallbacksNotSetError();
         }
@@ -231,13 +206,9 @@
         const navigateUrl = await this.authModule.createLoginUrl(request);
         // Show the UI once the url has been created. Get the window handle for the popup.
         const popupWindow = interactionHandler.showUI(navigateUrl);
-<<<<<<< HEAD
         // Monitor the window for the hash. Return the string value and close the popup when the hash is received. Default timeout is 60 seconds.
-        const hash = await interactionHandler.monitorWindowForHash(popupWindow, this.config.system.popupWindowTimeout, navigateUrl);
+        const hash = await interactionHandler.monitorWindowForHash(popupWindow, this.config.system.windowHashTimeout, navigateUrl);
         // Handle response from hash string.
-=======
-        const hash = await interactionHandler.monitorWindowForHash(popupWindow, this.config.system.windowHashTimeout, navigateUrl);
->>>>>>> 56099404
         return interactionHandler.handleCodeResponse(hash);
     }
 
@@ -260,13 +231,9 @@
         const navigateUrl = await this.authModule.createAcquireTokenUrl(request);
         // Show the UI once the url has been created. Get the window handle for the popup.
         const popupWindow = interactionHandler.showUI(navigateUrl);
-<<<<<<< HEAD
         // Monitor the window for the hash. Return the string value and close the popup when the hash is received. Default timeout is 60 seconds.
-        const hash = await interactionHandler.monitorWindowForHash(popupWindow, this.config.system.popupWindowTimeout, navigateUrl);
+        const hash = await interactionHandler.monitorWindowForHash(popupWindow, this.config.system.windowHashTimeout, navigateUrl);
         // Handle response from hash string.
-=======
-        const hash = await interactionHandler.monitorWindowForHash(popupWindow, this.config.system.windowHashTimeout, navigateUrl);
->>>>>>> 56099404
         return interactionHandler.handleCodeResponse(hash);
     }
 
