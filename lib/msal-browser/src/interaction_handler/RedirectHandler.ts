--- conflicted
+++ resolved
@@ -35,12 +35,8 @@
             this.browserStorage.setItem(TemporaryCacheKeys.ORIGIN_URI, window.location.href);
             this.browserStorage.setItem(BrowserConstants.INTERACTION_STATUS_KEY, BrowserConstants.INTERACTION_IN_PROGRESS_VALUE);
             this.authModule.logger.infoPii("Navigate to:" + requestUrl);
-<<<<<<< HEAD
             // Navigate window to request URL
-            window.location.assign(requestUrl);
-=======
             BrowserUtils.navigateWindow(requestUrl);
->>>>>>> 56099404
         } else {
             // Throw error if request URL is empty.
             this.authModule.logger.info("Navigate url is empty");
