/*
 * Copyright (c) Microsoft Corporation. All rights reserved.
 * Licensed under the MIT License.
 */
import { Authority } from "./Authority";
import { ClientConfigurationError } from "../error/ClientConfigurationError";
import { INetworkModule } from "./../network/INetworkModule";
import { StringUtils } from "./../utils/StringUtils";

export class AuthorityFactory {

    /**
<<<<<<< HEAD
=======
     * Create an authority object of the correct type based on the url
     * Performs basic authority validation - checks to see if the authority is of a valid type (i.e. aad, b2c, adfs)
     * 
     * Also performs endpoint discovery.
     * 
     * @param defaultAuthority 
     * @param networkClient 
     * @param authorityUri 
     * @param adfsDisabled 
     */
    static async createDiscoveredInstance(authorityUri: string, networkClient: INetworkModule, adfsDisabled?: boolean): Promise<Authority> {
        // Initialize authority and perform discovery endpoint check.
        const acquireTokenAuthority: Authority = AuthorityFactory.createInstance(authorityUri, networkClient);

        // This is temporary. Remove when ADFS is supported for browser
        if (adfsDisabled && acquireTokenAuthority.authorityType == AuthorityType.Adfs) {
            throw ClientAuthError.createInvalidAuthorityTypeError(acquireTokenAuthority.canonicalAuthority);
        }

        if (acquireTokenAuthority.discoveryComplete()) {
            return acquireTokenAuthority;
        }

        try {
            await acquireTokenAuthority.resolveEndpointsAsync();
            return acquireTokenAuthority;
        } catch (e) {
            throw ClientAuthError.createEndpointDiscoveryIncompleteError(e);
        }
    }

    /**
>>>>>>> 570c0f2a
     * Create an authority object of the correct type based on the url
     * Performs basic authority validation - checks to see if the authority is of a valid type (i.e. aad, b2c, adfs)
     * 
     * Does not perform endpoint discovery.
     * 
     * @param authorityUrl 
     * @param networkInterface 
     */
    static createInstance(authorityUrl: string, networkInterface: INetworkModule): Authority {
        // Throw error if authority url is empty
        if (StringUtils.isEmpty(authorityUrl)) {
            throw ClientConfigurationError.createUrlEmptyError();
        }

<<<<<<< HEAD
        return new Authority(authorityUrl, networkInterface);
=======
        return AuthorityFactory.detectAuthorityFromUrl(authorityUrl, networkInterface);
    }

    /**
     * Parse the url and determine the type of authority.
     * @param authorityString 
     * @param networkInterface 
     */
    private static detectAuthorityFromUrl(authorityString: string, networkInterface: INetworkModule): Authority {
        const authorityUrl: UrlString = new UrlString(authorityString);
        const components = authorityUrl.getUrlComponents();
        const pathSegments = components.PathSegments;

        if (pathSegments.length && pathSegments[0].toLowerCase() === Constants.ADFS) {
            return new AdfsAuthority(authorityString, networkInterface);
        } else if (B2cAuthority.B2CTrustedHostList.length) {
            return new B2cAuthority(authorityString, networkInterface);
        }
        // defaults to Aad
        return new AadAuthority(authorityString, networkInterface);
>>>>>>> 570c0f2a
    }
}<|MERGE_RESOLUTION|>--- conflicted
+++ resolved
@@ -6,12 +6,12 @@
 import { ClientConfigurationError } from "../error/ClientConfigurationError";
 import { INetworkModule } from "./../network/INetworkModule";
 import { StringUtils } from "./../utils/StringUtils";
+import { AuthorityType } from './AuthorityType';
+import { ClientAuthError } from '../error/ClientAuthError';
 
 export class AuthorityFactory {
 
     /**
-<<<<<<< HEAD
-=======
      * Create an authority object of the correct type based on the url
      * Performs basic authority validation - checks to see if the authority is of a valid type (i.e. aad, b2c, adfs)
      * 
@@ -44,7 +44,6 @@
     }
 
     /**
->>>>>>> 570c0f2a
      * Create an authority object of the correct type based on the url
      * Performs basic authority validation - checks to see if the authority is of a valid type (i.e. aad, b2c, adfs)
      * 
@@ -59,29 +58,6 @@
             throw ClientConfigurationError.createUrlEmptyError();
         }
 
-<<<<<<< HEAD
         return new Authority(authorityUrl, networkInterface);
-=======
-        return AuthorityFactory.detectAuthorityFromUrl(authorityUrl, networkInterface);
-    }
-
-    /**
-     * Parse the url and determine the type of authority.
-     * @param authorityString 
-     * @param networkInterface 
-     */
-    private static detectAuthorityFromUrl(authorityString: string, networkInterface: INetworkModule): Authority {
-        const authorityUrl: UrlString = new UrlString(authorityString);
-        const components = authorityUrl.getUrlComponents();
-        const pathSegments = components.PathSegments;
-
-        if (pathSegments.length && pathSegments[0].toLowerCase() === Constants.ADFS) {
-            return new AdfsAuthority(authorityString, networkInterface);
-        } else if (B2cAuthority.B2CTrustedHostList.length) {
-            return new B2cAuthority(authorityString, networkInterface);
-        }
-        // defaults to Aad
-        return new AadAuthority(authorityString, networkInterface);
->>>>>>> 570c0f2a
     }
 }