/*
 * Copyright (c) Microsoft Corporation. All rights reserved.
 * Licensed under the MIT License.
 */

import {
    AccountFilter,
    CredentialFilter
} from "./utils/CacheTypes";
import { AccountEntity } from "./entities/AccountEntity";
import { ICacheStorage } from "./interface/ICacheStorage";
import { Credential } from "./entities/Credential";
import { CredentialType, CacheSchemaType, Constants } from "../utils/Constants";
import { AccountCache, CredentialCache } from "./utils/CacheTypes";
import { CacheHelper } from "./utils/CacheHelper";
import { CacheRecord } from "./entities/CacheRecord";
import { StringUtils } from "../utils/StringUtils";
import { IdTokenEntity } from "./entities/IdTokenEntity";
import { AccessTokenEntity } from "./entities/AccessTokenEntity";
import { RefreshTokenEntity } from "./entities/RefreshTokenEntity";
import { ScopeSet } from "../request/ScopeSet";

export class UnifiedCacheManager {

    /**
     * Returns all accounts in cache
     */
    static getAllAccounts(cacheStorage: ICacheStorage): AccountCache {
        return this.getAccountsFilteredBy(cacheStorage);
    }

    /**
     * saves a cache record
     * @param cacheRecord
     */
    static saveCacheRecord(cacheStorage: ICacheStorage, cacheRecord: CacheRecord, clientId: string, responseScopes: ScopeSet): void {
        this.saveAccount(cacheStorage, cacheRecord.account);
        this.saveCredential(cacheStorage, cacheRecord.idToken);
        this.saveAccessToken(cacheStorage, cacheRecord.accessToken, clientId, responseScopes);
        this.saveCredential(cacheStorage, cacheRecord.refreshToken);
    }

    /**
     * saves account into cache
     * @param account
     */
    private static saveAccount(cacheStorage: ICacheStorage, account: AccountEntity): void {
        const key = account.generateAccountKey();
        cacheStorage.setItem(
            key,
            account,
            CacheSchemaType.ACCOUNT
        );
    }

    /**
     * saves credential - accessToken, idToken or refreshToken into cache
     * @param credential
     */
    private static saveCredential(cacheStorage: ICacheStorage, credential: Credential): void {
        const key = credential.generateCredentialKey();
        cacheStorage.setItem(
            key,
            credential,
            CacheSchemaType.CREDENTIAL
        );
    }

    /**
     * saves access token credential
     * @param credential 
     */
<<<<<<< HEAD
    private static saveAccessToken(cacheStorage: ICacheStorage, credential: AccessTokenEntity, clientId: string, responseScopes: ScopeSet): void {
        const currentTokenCache = this.getCredentialsFilteredBy(
            cacheStorage,
            {
                clientId: credential.clientId,
                credentialType: CredentialType.ACCESS_TOKEN,
                environment: credential.environment,
                homeAccountId: credential.homeAccountId,
                realm: credential.realm
            }
        );
        const currentAccessTokens: AccessTokenEntity[] = Object.values(currentTokenCache) as AccessTokenEntity[];
        if (currentAccessTokens) {
            currentAccessTokens.forEach((tokenEntity) => {
                const tokenScopeSet = ScopeSet.fromString(tokenEntity.target, clientId);
=======
    saveAccessToken(credential: AccessTokenEntity, responseScopes: ScopeSet): void {
        const currentTokenCache = this.getCredentialsFilteredBy({
            clientId: credential.clientId,
            credentialType: CredentialType.ACCESS_TOKEN,
            environment: credential.environment,
            homeAccountId: credential.homeAccountId,
            realm: credential.realm
        });
        const currentAccessTokens: AccessTokenEntity[] = Object.values(currentTokenCache.accessTokens) as AccessTokenEntity[];
        if (currentAccessTokens) {
            currentAccessTokens.forEach((tokenEntity) => {
                const tokenScopeSet = ScopeSet.fromString(tokenEntity.target);
>>>>>>> 370e37ca
                if (tokenScopeSet.intersectingScopeSets(responseScopes)) {
                    this.removeCredential(cacheStorage, tokenEntity);
                }
            });
        }
        this.saveCredential(cacheStorage, credential);
    }

    /**
     * Given account key retrieve an account
     * @param key
     */
    static getAccount(cacheStorage: ICacheStorage, key: string): AccountEntity {
        const account = cacheStorage.getItem(
            key,
            CacheSchemaType.ACCOUNT
        ) as AccountEntity;
        return account;
    }

    /**
     * retrieve a credential - accessToken, idToken or refreshToken; given the cache key
     * @param key
     */
    static getCredential(cacheStorage: ICacheStorage, key: string): Credential {
        return cacheStorage.getItem(
            key,
            CacheSchemaType.CREDENTIAL
        ) as Credential;
    }

    /**
     * retrieve accounts matching all provided filters; if no filter is set, get all accounts
     * not checking for casing as keys are all generated in lower case, remember to convert to lower case if object properties are compared
     * @param homeAccountId
     * @param environment
     * @param realm
     */
    static getAccountsFilteredBy(cacheStorage: ICacheStorage, accountFilter?: AccountFilter): AccountCache {
        return this.getAccountsFilteredByInternal(
            cacheStorage,
            accountFilter ? accountFilter.homeAccountId : "",
            accountFilter ? accountFilter.environment : "",
            accountFilter ? accountFilter.realm : ""
        );
    }

    /**
     * retrieve accounts matching all provided filters; if no filter is set, get all accounts
     * not checking for casing as keys are all generated in lower case, remember to convert to lower case if object properties are compared
     * @param homeAccountId
     * @param environment
     * @param realm
     */
    private static getAccountsFilteredByInternal(
        cacheStorage: ICacheStorage,
        homeAccountId?: string,
        environment?: string,
        realm?: string
    ): AccountCache {
        const allCacheKeys = cacheStorage.getKeys();
        const matchingAccounts: AccountCache = {};

        allCacheKeys.forEach((cacheKey) => {
            let matches: boolean = true;
            // don't parse any non-credential type cache entities
            if (CacheHelper.getCredentialType(cacheKey) !== Constants.NOT_DEFINED || CacheHelper.isAppMetadata(cacheKey)) {
                return;
            }
            const entity: AccountEntity = cacheStorage.getItem(cacheKey, CacheSchemaType.ACCOUNT) as AccountEntity;

            if (!StringUtils.isEmpty(homeAccountId)) {
                matches = CacheHelper.matchHomeAccountId(entity, homeAccountId);
            }

            if (!StringUtils.isEmpty(environment)) {
                matches =
                    matches &&
                    CacheHelper.matchEnvironment(entity, environment);
            }

            if (!StringUtils.isEmpty(realm)) {
                matches = matches && CacheHelper.matchRealm(entity, realm);
            }

            if (matches) {
                matchingAccounts[cacheKey] = entity;
            }
        });

        return matchingAccounts;
    }

    /**
     * retrieve credentails matching all provided filters; if no filter is set, get all credentials
     * @param homeAccountId
     * @param environment
     * @param credentialType
     * @param clientId
     * @param realm
     * @param target
     */
    static getCredentialsFilteredBy(cacheStorage: ICacheStorage, filter: CredentialFilter): CredentialCache {
        return this.getCredentialsFilteredByInternal(
            cacheStorage,
            filter.homeAccountId,
            filter.environment,
            filter.credentialType,
            filter.clientId,
            filter.realm,
            filter.target
        );
    }

    /**
     * Support function to help match credentials
     * @param homeAccountId
     * @param environment
     * @param credentialType
     * @param clientId
     * @param realm
     * @param target
     */
    private static getCredentialsFilteredByInternal(
        cacheStorage: ICacheStorage,
        homeAccountId?: string,
        environment?: string,
        credentialType?: string,
        clientId?: string,
        realm?: string,
        target?: string
    ): CredentialCache {
<<<<<<< HEAD
        const allCacheKeys = cacheStorage.getKeys();
        const matchingCredentials: CredentialCache = {};
=======
        const allCacheKeys = this.cacheStorage.getKeys();
        const matchingCredentials: CredentialCache = {
            idTokens: {},
            accessTokens: {},
            refreshTokens: {}
        };
>>>>>>> 370e37ca

        allCacheKeys.forEach((cacheKey) => {
            let matches: boolean = true;
            // don't parse any non-credential type cache entities
            const credType = CacheHelper.getCredentialType(cacheKey);
            if (credType === Constants.NOT_DEFINED) {
                return;
            }

            const entity: Credential = cacheStorage.getItem(cacheKey, CacheSchemaType.CREDENTIAL) as Credential;

            if (!StringUtils.isEmpty(homeAccountId)) {
                matches = CacheHelper.matchHomeAccountId(
                    entity,
                    homeAccountId
                );
            }

            if (!StringUtils.isEmpty(environment)) {
                matches =
                    matches &&
                    CacheHelper.matchEnvironment(entity, environment);
            }

            if (!StringUtils.isEmpty(realm)) {
                matches = matches && CacheHelper.matchRealm(entity, realm);
            }

            if (!StringUtils.isEmpty(credentialType)) {
                matches =
                    matches &&
                    CacheHelper.matchCredentialType(entity, credentialType);
            }

            if (!StringUtils.isEmpty(clientId)) {
                matches =
                    matches && CacheHelper.matchClientId(entity, clientId);
            }

            // idTokens do not have "target", target specific refreshTokens do exist for some types of authentication
            // TODO: Add case for target specific refresh tokens
            if (!StringUtils.isEmpty(target) && credType === CredentialType.ACCESS_TOKEN) {
                matches = matches && CacheHelper.matchTarget(entity, target);
            }

            if (matches) {
                switch (credType) {
                    case CredentialType.ID_TOKEN:
                        matchingCredentials.idTokens[cacheKey] = entity as IdTokenEntity;
                        break;
                    case CredentialType.ACCESS_TOKEN:
                        matchingCredentials.accessTokens[cacheKey] = entity as AccessTokenEntity;
                        break;
                    case CredentialType.REFRESH_TOKEN:
                        matchingCredentials.refreshTokens[cacheKey] = entity as RefreshTokenEntity;
                        break;
                }
            }
        });

        return matchingCredentials;
    }

    /**
     * returns a boolean if the given account is removed
     * @param account
     */
    static removeAccount(cacheStorage: ICacheStorage, accountKey: string): boolean {
        const account = this.getAccount(cacheStorage, accountKey) as AccountEntity;
        return (this.removeAccountContext(cacheStorage, account) && cacheStorage.removeItem(accountKey, CacheSchemaType.ACCOUNT));
    }

    /**
     * returns a boolean if the given account is removed
     * @param account
     */
    static removeAccountContext(cacheStorage: ICacheStorage, account: AccountEntity): boolean {
        const allCacheKeys = cacheStorage.getKeys();
        const accountId = account.generateAccountId();

        allCacheKeys.forEach((cacheKey) => {
            // don't parse any non-credential type cache entities
            if (CacheHelper.getCredentialType(cacheKey) === Constants.NOT_DEFINED) {
                return;
            }

            const cacheEntity: Credential = cacheStorage.getItem(cacheKey, CacheSchemaType.CREDENTIAL) as Credential;

            if (!!cacheEntity && accountId === cacheEntity.generateAccountId()) {
                this.removeCredential(cacheStorage, cacheEntity);
            }
        });

        return true;
    }

    /**
     * returns a boolean if the given credential is removed
     * @param credential
     */
    static removeCredential(cacheStorage: ICacheStorage, credential: Credential): boolean {
        const key = credential.generateCredentialKey();
        return cacheStorage.removeItem(key, CacheSchemaType.CREDENTIAL);
    }
}<|MERGE_RESOLUTION|>--- conflicted
+++ resolved
@@ -70,7 +70,6 @@
      * saves access token credential
      * @param credential 
      */
-<<<<<<< HEAD
     private static saveAccessToken(cacheStorage: ICacheStorage, credential: AccessTokenEntity, clientId: string, responseScopes: ScopeSet): void {
         const currentTokenCache = this.getCredentialsFilteredBy(
             cacheStorage,
@@ -82,24 +81,10 @@
                 realm: credential.realm
             }
         );
-        const currentAccessTokens: AccessTokenEntity[] = Object.values(currentTokenCache) as AccessTokenEntity[];
-        if (currentAccessTokens) {
-            currentAccessTokens.forEach((tokenEntity) => {
-                const tokenScopeSet = ScopeSet.fromString(tokenEntity.target, clientId);
-=======
-    saveAccessToken(credential: AccessTokenEntity, responseScopes: ScopeSet): void {
-        const currentTokenCache = this.getCredentialsFilteredBy({
-            clientId: credential.clientId,
-            credentialType: CredentialType.ACCESS_TOKEN,
-            environment: credential.environment,
-            homeAccountId: credential.homeAccountId,
-            realm: credential.realm
-        });
         const currentAccessTokens: AccessTokenEntity[] = Object.values(currentTokenCache.accessTokens) as AccessTokenEntity[];
         if (currentAccessTokens) {
             currentAccessTokens.forEach((tokenEntity) => {
                 const tokenScopeSet = ScopeSet.fromString(tokenEntity.target);
->>>>>>> 370e37ca
                 if (tokenScopeSet.intersectingScopeSets(responseScopes)) {
                     this.removeCredential(cacheStorage, tokenEntity);
                 }
@@ -232,17 +217,12 @@
         realm?: string,
         target?: string
     ): CredentialCache {
-<<<<<<< HEAD
         const allCacheKeys = cacheStorage.getKeys();
-        const matchingCredentials: CredentialCache = {};
-=======
-        const allCacheKeys = this.cacheStorage.getKeys();
         const matchingCredentials: CredentialCache = {
             idTokens: {},
             accessTokens: {},
             refreshTokens: {}
         };
->>>>>>> 370e37ca
 
         allCacheKeys.forEach((cacheKey) => {
             let matches: boolean = true;
