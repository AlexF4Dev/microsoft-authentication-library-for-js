--- conflicted
+++ resolved
@@ -24,21 +24,12 @@
 import { ResponseHandler } from "../response/ResponseHandler";
 import { AuthenticationResult } from "../response/AuthenticationResult";
 import { Authority } from "../authority/Authority";
+import { SilentFlowRequest } from "../request/SilentFlowRequest";
+import { CacheHelper } from "../cache/utils/CacheHelper";
 import { AccountEntity } from "../cache/entities/AccountEntity";
-import { SilentFlowRequest } from "../request/SilentFlowRequest";
-<<<<<<< HEAD
 import { IdTokenEntity } from "../cache/entities/IdTokenEntity";
-import { CacheHelper } from "../cache/utils/CacheHelper";
 import { RefreshTokenEntity } from "../cache/entities/RefreshTokenEntity";
 import { AccessTokenEntity } from "../cache/entities/AccessTokenEntity";
-import { CacheRecord } from "../cache/entities/CacheRecord";
-=======
-import { CacheHelper } from "../unifiedCache/utils/CacheHelper";
-import { AccountEntity } from "../unifiedCache/entities/AccountEntity";
-import { IdTokenEntity } from "../unifiedCache/entities/IdTokenEntity";
-import { RefreshTokenEntity } from "../unifiedCache/entities/RefreshTokenEntity";
-import { AccessTokenEntity } from "../unifiedCache/entities/AccessTokenEntity";
->>>>>>> 2108ad65
 import { IAccount } from "../account/IAccount";
 import { CredentialFilter, CredentialCache } from "../cache/utils/CacheTypes";
 
@@ -187,11 +178,7 @@
      * also use the handleFragmentResponse() API to pass the codeResponse to this function afterwards.
      * @param codeResponse
      */
-<<<<<<< HEAD
     async acquireToken(codeRequest: AuthorizationCodeRequest, userState: string, cachedNonce: string): Promise<AuthenticationResult> {
-=======
-    async acquireToken(codeRequest: AuthorizationCodeRequest, userState: string,cachedNonce: string): Promise<AuthenticationResult> {
->>>>>>> 2108ad65
         // If no code response is given, we cannot acquire a token.
         if (!codeRequest || StringUtils.isEmpty(codeRequest.code)) {
             throw ClientAuthError.createTokenRequestCannotBeMadeError();
@@ -264,59 +251,33 @@
         const requestScopes = new ScopeSet(request.scopes || [], this.config.authOptions.clientId, true);
 
         // Get current cached tokens
-<<<<<<< HEAD
-        const cacheRecord = new CacheRecord();
-        cacheRecord.account = this.unifiedCacheManager.getAccount(CacheHelper.generateAccountCacheKey(request.account));
-=======
         const cachedAccount = this.unifiedCacheManager.getAccount(CacheHelper.generateAccountCacheKey(request.account));
->>>>>>> 2108ad65
 
         const homeAccountId = cachedAccount.homeAccountId;
         const env = cachedAccount.environment;
 
-<<<<<<< HEAD
-        cacheRecord.accessToken = this.fetchAccessToken(homeAccountId, env, requestScopes, cacheRecord.account.realm);
-        cacheRecord.refreshToken = this.fetchRefreshToken(homeAccountId, env);
-        if (!cacheRecord.accessToken) {
-=======
         const cachedAccessToken = this.fetchAccessToken(homeAccountId, env, requestScopes, cachedAccount.realm);
         const cachedRefreshToken = this.fetchRefreshToken(homeAccountId, env);
         if (!cachedAccessToken) {
->>>>>>> 2108ad65
             throw ClientAuthError.createNoTokensFoundError();
         }
 
         // Check if refresh is forced, or if tokens are expired. If neither are true, return a token response with the found token entry.
-<<<<<<< HEAD
-        if (!request.forceRefresh && this.isTokenExpired(cacheRecord.accessToken.expiresOn)) {
-            cacheRecord.idToken = this.fetchIdToken(homeAccountId, env, cacheRecord.account.realm);
-            const idTokenObj = new IdToken(cacheRecord.idToken.secret, this.cryptoUtils);
-
-            const cachedScopes = ScopeSet.fromString(cacheRecord.accessToken.target, this.config.authOptions.clientId, true);
-=======
         if (!request.forceRefresh && this.isTokenExpired(cachedAccessToken.expiresOn)) {
             const cachedIdToken = this.fetchIdToken(homeAccountId, env, cachedAccount.realm);
             const idTokenObj = new IdToken(cachedIdToken.secret, this.cryptoUtils);
 
             const cachedScopes = ScopeSet.fromString(cachedAccessToken.target, this.config.authOptions.clientId, true);
->>>>>>> 2108ad65
             return {
                 uniqueId: idTokenObj.claims.oid || idTokenObj.claims.sub,
                 tenantId: idTokenObj.claims.tid,
                 scopes: cachedScopes.asArray(),
                 idToken: idTokenObj.rawIdToken,
                 idTokenClaims: idTokenObj.claims,
-<<<<<<< HEAD
-                accessToken: cacheRecord.accessToken.secret,
-                account: CacheHelper.toIAccount(cacheRecord.account),
-                expiresOn: new Date(cacheRecord.accessToken.expiresOn),
-                extExpiresOn: new Date(cacheRecord.accessToken.extendedExpiresOn),
-=======
                 accessToken: cachedAccessToken.secret,
                 account: CacheHelper.toIAccount(cachedAccount),
                 expiresOn: new Date(cachedAccessToken.expiresOn),
                 extExpiresOn: new Date(cachedAccessToken.extendedExpiresOn),
->>>>>>> 2108ad65
                 familyId: null,
                 state: ""
             };
@@ -329,11 +290,7 @@
             const acquireTokenAuthority = request.authority ? AuthorityFactory.createInstance(request.authority, this.networkClient) : this.defaultAuthority;
 
             // This is temporary. Remove when ADFS is supported for browser
-<<<<<<< HEAD
-            if (acquireTokenAuthority.authorityType == AuthorityType.Adfs){
-=======
             if (acquireTokenAuthority.authorityType === AuthorityType.Adfs) {
->>>>>>> 2108ad65
                 throw ClientAuthError.createInvalidAuthorityTypeError(acquireTokenAuthority.canonicalAuthority);
             }
 
@@ -408,17 +365,7 @@
      */
     public handleFragmentResponse(hashFragment: string, cachedState: string): string {
         // Handle responses.
-<<<<<<< HEAD
         const responseHandler = new ResponseHandler(this.config.authOptions.clientId, this.unifiedCacheManager, this.cryptoUtils, this.logger);
-=======
-        const responseHandler = new ResponseHandler(
-            this.config.authOptions.clientId,
-            this.unifiedCacheManager,
-            this.cryptoUtils,
-            this.logger
-        );
-
->>>>>>> 2108ad65
         // Deserialize hash fragment response parameters.
         const hashUrlString = new UrlString(hashFragment);
         const serverParams = hashUrlString.getDeserializedHash<ServerAuthorizationCodeResponse>();
@@ -476,16 +423,12 @@
      * @param request
      */
     private fetchRefreshToken(homeAccountId: string, environment: string): RefreshTokenEntity {
-<<<<<<< HEAD
         const refreshTokenKey: string = CacheHelper.generateCredentialCacheKey(
             homeAccountId,
             environment,
             CredentialType.REFRESH_TOKEN,
             this.config.authOptions.clientId
         );
-=======
-        const refreshTokenKey: string = CacheHelper.generateCredentialCacheKey(homeAccountId, environment, CredentialType.REFRESH_TOKEN, this.config.authOptions.clientId);
->>>>>>> 2108ad65
         return this.unifiedCacheManager.getCredential(refreshTokenKey) as RefreshTokenEntity;
     }
 
@@ -499,14 +442,10 @@
         const offsetCurrentTimeSec = TimeUtils.nowSeconds() + this.config.systemOptions.tokenRenewalOffsetSeconds;
 
         // Check if refresh is forced, or if tokens are expired. If neither are true, return a token response with the found token entry.
-<<<<<<< HEAD
         if (!expirationSec) {
             expirationSec = 0;
         }
-        return (expirationSec > offsetCurrentTimeSec);
-=======
-        return expirationSec && offsetCurrentTimeSec < expirationSec;
->>>>>>> 2108ad65
+        return offsetCurrentTimeSec < expirationSec;
     }
 
     /**
