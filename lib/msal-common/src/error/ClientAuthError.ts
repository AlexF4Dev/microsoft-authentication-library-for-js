/*
 * Copyright (c) Microsoft Corporation. All rights reserved.
 * Licensed under the MIT License.
 */
import { AuthError } from "./AuthError";
import { IdToken } from "../account/IdToken";
import { ScopeSet } from "../request/ScopeSet";

/**
 * ClientAuthErrorMessage class containing string constants used by error codes and messages.
 */
export const ClientAuthErrorMessage = {
    clientInfoDecodingError: {
        code: "client_info_decoding_error",
        desc: "The client info could not be parsed/decoded correctly. Please review the trace to determine the root cause."
    },
    clientInfoEmptyError: {
        code: "client_info_empty_error",
        desc: "The client info was empty. Please review the trace to determine the root cause."
    },
    idTokenParsingError: {
        code: "id_token_parsing_error",
        desc: "ID token cannot be parsed. Please review stack trace to determine root cause."
    },
    nullOrEmptyIdToken: {
        code: "null_or_empty_id_token",
        desc: "The idToken is null or empty. Please review the trace to determine the root cause."
    },
    endpointResolutionError: {
        code: "endpoints_resolution_error",
        desc: "Error: could not resolve endpoints. Please check network and try again."
    },
    invalidAuthorityType: {
        code: "invalid_authority_type",
        desc: "The given authority is not a valid type of authority supported by MSAL. Please review the trace to determine the root cause."
    },
    hashNotDeserialized: {
        code: "hash_not_deserialized",
        desc: "The hash parameters could not be deserialized. Please review the trace to determine the root cause."
    },
    blankGuidGenerated: {
        code: "blank_guid_generated",
        desc: "The guid generated was blank. Please review the trace to determine the root cause."
    },
    stateMismatchError: {
        code: "state_mismatch",
        desc: "State mismatch error. Please check your network. Continued requests may cause cache overflow."
    },
    nonceMismatchError: {
        code: "nonce_mismatch",
        desc: "Nonce mismatch error. This may be caused by a race condition in concurrent requests."
    },
    accountMismatchError: {
        code: "account_mismatch",
        desc: "The cached account and account which made the token request do not match."
    },
    invalidIdToken: {
        code: "invalid_id_token",
        desc: "Invalid ID token format."
    },
    noTokensFoundError: {
        code: "no_tokens_found",
        desc: "No tokens were found for the given scopes, and no authorization code was passed to acquireToken. You must retrieve an authorization code before making a call to acquireToken()."
    },
    cacheParseError: {
        code: "cache_parse_error",
        desc: "Could not parse cache key."
    },
    userLoginRequiredError: {
        code: "user_login_error",
        desc: "User login is required."
    },
    multipleMatchingTokens: {
        code: "multiple_matching_tokens",
        desc: "The cache contains multiple tokens satisfying the requirements. " +
            "Call AcquireToken again providing more requirements such as authority or account."
    },
    tokenRequestCannotBeMade: {
        code: "request_cannot_be_made",
        desc: "Token request cannot be made without authorization code or refresh token."
    },
    appendEmptyScopeError: {
        code: "cannot_append_empty_scope",
        desc: "Cannot append null or empty scope to ScopeSet. Please check the stack trace for more info."
    },
    removeEmptyScopeError: {
        code: "cannot_remove_empty_scope",
        desc: "Cannot remove null or empty scope from ScopeSet. Please check the stack trace for more info."
    },
    appendScopeSetError: {
        code: "cannot_append_scopeset",
        desc: "Cannot append ScopeSet due to error."
    },
    emptyInputScopeSetError: {
        code: "empty_input_scopeset",
        desc: "Empty input ScopeSet cannot be processed."
    },
    DeviceCodePollingCancelled: {
        code: "device_code_polling_cancelled",
        desc: "Caller has cancelled token endpoint polling during device code flow by setting DeviceCodeRequest.cancel = true."
    },
    DeviceCodeExpired: {
        code: "device_code_expired",
        desc: "Device code is expired."
    },
<<<<<<< HEAD
    CachePluginError: {
        code: "no cache plugin set on CacheManager",
        desc: "ICachePlugin needs to be set before using readFromStorage or writeFromStorage"
=======
    NoTokenInCache: {
        code: "no_token_in_cache",
        desc: "cache miss, there is no matching credential in the cache "
    },
    NoAccountInSilentRequest: {
        code: "no_account_in_silent_request",
        desc: "Please pass an account object, silent flow is not supported without account information"
>>>>>>> 8dcfa4b7
    }
};

/**
 * Error thrown when there is an error in the client code running on the browser.
 */
export class ClientAuthError extends AuthError {

    constructor(errorCode: string, errorMessage?: string) {
        super(errorCode, errorMessage);
        this.name = "ClientAuthError";

        Object.setPrototypeOf(this, ClientAuthError.prototype);
    }

    /**
     * Creates an error thrown when client info object doesn't decode correctly.
     * @param caughtError
     */
    static createClientInfoDecodingError(caughtError: string): ClientAuthError {
        return new ClientAuthError(ClientAuthErrorMessage.clientInfoDecodingError.code,
            `${ClientAuthErrorMessage.clientInfoDecodingError.desc} Failed with error: ${caughtError}`);
    }

    /**
     * Creates an error thrown if the client info is empty.
     * @param rawClientInfo
     */
    static createClientInfoEmptyError(rawClientInfo: string): ClientAuthError {
        return new ClientAuthError(ClientAuthErrorMessage.clientInfoEmptyError.code,
            `${ClientAuthErrorMessage.clientInfoEmptyError.desc} Given Object: ${rawClientInfo}`);
    }

    /**
     * Creates an error thrown when the id token extraction errors out.
     * @param err
     */
    static createIdTokenParsingError(caughtExtractionError: string): ClientAuthError {
        return new ClientAuthError(ClientAuthErrorMessage.idTokenParsingError.code,
            `${ClientAuthErrorMessage.idTokenParsingError.desc} Failed with error: ${caughtExtractionError}`);
    }

    /**
     * Creates an error thrown when the id token string is null or empty.
     * @param invalidRawTokenString
     */
    static createIdTokenNullOrEmptyError(invalidRawTokenString: string) : ClientAuthError {
        return new ClientAuthError(ClientAuthErrorMessage.nullOrEmptyIdToken.code,
            `${ClientAuthErrorMessage.nullOrEmptyIdToken.desc} Raw ID Token Value: ${invalidRawTokenString}`);
    }

    /**
     * Creates an error thrown when the endpoint discovery doesn't complete correctly.
     */
    static createEndpointDiscoveryIncompleteError(errDetail: string): ClientAuthError {
        return new ClientAuthError(ClientAuthErrorMessage.endpointResolutionError.code,
            `${ClientAuthErrorMessage.endpointResolutionError.desc} Detail: ${errDetail}`);
    }

    /**
     * Creates an error thrown if authority type is not valid.
     * @param invalidAuthorityError
     */
    static createInvalidAuthorityTypeError(givenUrl: string): ClientAuthError {
        return new ClientAuthError(ClientAuthErrorMessage.invalidAuthorityType.code,
            `${ClientAuthErrorMessage.invalidAuthorityType.desc} Given Url: ${givenUrl}`);
    }

    /**
     * Creates an error thrown when the hash cannot be deserialized.
     * @param invalidAuthorityError
     */
    static createHashNotDeserializedError(hashParamObj: string): ClientAuthError {
        return new ClientAuthError(ClientAuthErrorMessage.hashNotDeserialized.code,
            `${ClientAuthErrorMessage.hashNotDeserialized.desc} Given Object: ${hashParamObj}`);
    }

    /**
     * Creates an error thrown when two states do not match.
     */
    static createStateMismatchError(): ClientAuthError {
        return new ClientAuthError(ClientAuthErrorMessage.stateMismatchError.code,
            ClientAuthErrorMessage.stateMismatchError.desc);
    }

    /**
     * Creates an error thrown when the nonce does not match.
     */
    static createNonceMismatchError(): ClientAuthError {
        return new ClientAuthError(ClientAuthErrorMessage.nonceMismatchError.code,
            ClientAuthErrorMessage.nonceMismatchError.desc);
    }

    /**
     * Creates an error thrown when the cached account and response account do not match.
     */
    static createAccountMismatchError(): ClientAuthError {
        return new ClientAuthError(ClientAuthErrorMessage.accountMismatchError.code,
            ClientAuthErrorMessage.accountMismatchError.desc);
    }

    /**
     * Throws error if idToken is not correctly formed
     * @param idToken
     */
    static createInvalidIdTokenError(idToken: IdToken) : ClientAuthError {
        return new ClientAuthError(ClientAuthErrorMessage.invalidIdToken.code,
            `${ClientAuthErrorMessage.invalidIdToken.desc} Given token: ${JSON.stringify(idToken)}`);
    }

    /**
     * Creates an error thrown when the authorization code required for a token request is null or empty.
     */
    static createNoTokensFoundError(scopes: string): ClientAuthError {
        return new ClientAuthError(ClientAuthErrorMessage.noTokensFoundError.code,
            `${ClientAuthErrorMessage.noTokensFoundError.desc} Scopes: ${scopes}`);
    }

    /**
     * Creates an error in cache parsing.
     */
    static createCacheParseError(cacheKey: string): ClientAuthError {
        return new ClientAuthError(ClientAuthErrorMessage.cacheParseError.code,
            `${ClientAuthErrorMessage.cacheParseError.desc} Cache key: ${cacheKey}`);
    }

    /**
     * Throws error when renewing token without login.
     */
    static createUserLoginRequiredError() : ClientAuthError {
        return new ClientAuthError(ClientAuthErrorMessage.userLoginRequiredError.code,
            ClientAuthErrorMessage.userLoginRequiredError.desc);
    }

    /**
     * Throws error when multiple tokens are in cache for the given scope.
     * @param scope
     */
    static createMultipleMatchingTokensInCacheError(scope: string): ClientAuthError {
        return new ClientAuthError(ClientAuthErrorMessage.multipleMatchingTokens.code,
            `Cache error for scope ${scope}: ${ClientAuthErrorMessage.multipleMatchingTokens.desc}.`);
    }

    /**
     * Throws error when no auth code or refresh token is given to ServerTokenRequestParameters.
     */
    static createTokenRequestCannotBeMadeError(): ClientAuthError {
        return new ClientAuthError(ClientAuthErrorMessage.tokenRequestCannotBeMade.code, ClientAuthErrorMessage.tokenRequestCannotBeMade.desc);
    }

    /**
     * Throws error when attempting to append a null, undefined or empty scope to a set
     * @param givenScope
     */
    static createAppendEmptyScopeToSetError(givenScope: string): ClientAuthError {
        return new ClientAuthError(ClientAuthErrorMessage.appendEmptyScopeError.code, `${ClientAuthErrorMessage.appendEmptyScopeError.desc} Given Scope: ${givenScope}`);
    }

    /**
     * Throws error when attempting to append a null, undefined or empty scope to a set
     * @param givenScope
     */
    static createRemoveEmptyScopeFromSetError(givenScope: string): ClientAuthError {
        return new ClientAuthError(ClientAuthErrorMessage.removeEmptyScopeError.code, `${ClientAuthErrorMessage.removeEmptyScopeError.desc} Given Scope: ${givenScope}`);
    }

    /**
     * Throws error when attempting to append null or empty ScopeSet.
     * @param appendError
     */
    static createAppendScopeSetError(appendError: string): ClientAuthError {
        return new ClientAuthError(ClientAuthErrorMessage.appendScopeSetError.code, `${ClientAuthErrorMessage.appendScopeSetError.desc} Detail Error: ${appendError}`);
    }

    /**
     * Throws error if ScopeSet is null or undefined.
     * @param givenScopeSet
     */
    static createEmptyInputScopeSetError(givenScopeSet: ScopeSet): ClientAuthError {
        return new ClientAuthError(ClientAuthErrorMessage.emptyInputScopeSetError.code, `${ClientAuthErrorMessage.emptyInputScopeSetError.desc} Given ScopeSet: ${givenScopeSet}`);
    }

    /**
     * Throws error if user sets CancellationToken.cancel = true during polling of token endpoint during device code flow
     */
    static createDeviceCodeCancelledError(): ClientAuthError {
        return new ClientAuthError(ClientAuthErrorMessage.DeviceCodePollingCancelled.code, `${ClientAuthErrorMessage.DeviceCodePollingCancelled.desc}`);
    }

    /**
     * Throws error if device code is expired
     */
    static createDeviceCodeExpiredError(): ClientAuthError {
        return new ClientAuthError(ClientAuthErrorMessage.DeviceCodeExpired.code, `${ClientAuthErrorMessage.DeviceCodeExpired.desc}`);
    }

    /**
<<<<<<< HEAD
     * Throws error if ICachePlugin not set on CacheManager
     */
    static createCachePluginError(): ClientAuthError {
        return new ClientAuthError(ClientAuthErrorMessage.CachePluginError.code, `${ClientAuthErrorMessage.CachePluginError.desc}`);
=======
     * Throws error for a cache miss
     */
    static createNoTokenInCacheError(): ClientAuthError {
        return new ClientAuthError(ClientAuthErrorMessage.NoTokenInCache.code, `${ClientAuthErrorMessage.NoTokenInCache.desc}`);
    }

    /**
     * Throws error when silent requests are made without an account object
     */
    static createNoAccountInSilentRequestError(): ClientAuthError {
        return new ClientAuthError(ClientAuthErrorMessage.NoAccountInSilentRequest.code, `${ClientAuthErrorMessage.NoAccountInSilentRequest.desc}`);
>>>>>>> 8dcfa4b7
    }
}<|MERGE_RESOLUTION|>--- conflicted
+++ resolved
@@ -103,11 +103,10 @@
         code: "device_code_expired",
         desc: "Device code is expired."
     },
-<<<<<<< HEAD
     CachePluginError: {
         code: "no cache plugin set on CacheManager",
         desc: "ICachePlugin needs to be set before using readFromStorage or writeFromStorage"
-=======
+    },
     NoTokenInCache: {
         code: "no_token_in_cache",
         desc: "cache miss, there is no matching credential in the cache "
@@ -115,7 +114,6 @@
     NoAccountInSilentRequest: {
         code: "no_account_in_silent_request",
         desc: "Please pass an account object, silent flow is not supported without account information"
->>>>>>> 8dcfa4b7
     }
 };
 
@@ -313,12 +311,13 @@
     }
 
     /**
-<<<<<<< HEAD
      * Throws error if ICachePlugin not set on CacheManager
      */
     static createCachePluginError(): ClientAuthError {
         return new ClientAuthError(ClientAuthErrorMessage.CachePluginError.code, `${ClientAuthErrorMessage.CachePluginError.desc}`);
-=======
+    }
+
+    /**
      * Throws error for a cache miss
      */
     static createNoTokenInCacheError(): ClientAuthError {
@@ -330,6 +329,5 @@
      */
     static createNoAccountInSilentRequestError(): ClientAuthError {
         return new ClientAuthError(ClientAuthErrorMessage.NoAccountInSilentRequest.code, `${ClientAuthErrorMessage.NoAccountInSilentRequest.desc}`);
->>>>>>> 8dcfa4b7
     }
 }