/*
 * Copyright (c) Microsoft Corporation. All rights reserved.
 * Licensed under the MIT License.
 */
import { ServerAuthorizationTokenResponse } from "../server/ServerAuthorizationTokenResponse";
import { buildClientInfo, ClientInfo } from "../account/ClientInfo";
import { ICrypto } from "../crypto/ICrypto";
import { ClientAuthError } from "../error/ClientAuthError";
import { StringUtils } from "../utils/StringUtils";
import { ServerAuthorizationCodeResponse } from "../server/ServerAuthorizationCodeResponse";
import { Logger } from "../logger/Logger";
import { ServerError } from "../error/ServerError";
import { IdToken } from "../account/IdToken";
import { UnifiedCacheManager } from "../unifiedCache/UnifiedCacheManager";
import { ScopeSet } from "../request/ScopeSet";
import { TimeUtils } from "../utils/TimeUtils";
import { AuthenticationResult } from "./AuthenticationResult";
import { AccountEntity } from "../unifiedCache/entities/AccountEntity";
import { Authority } from "../authority/Authority";
import { AuthorityType } from "../authority/AuthorityType";
import { IdTokenEntity } from "../unifiedCache/entities/IdTokenEntity";
import { AccessTokenEntity } from "../unifiedCache/entities/AccessTokenEntity";
import { RefreshTokenEntity } from "../unifiedCache/entities/RefreshTokenEntity";
import { InteractionRequiredAuthError } from "../error/InteractionRequiredAuthError";
import { CacheRecord } from "../unifiedCache/entities/CacheRecord";

/**
 * Class that handles response parsing.
 */
export class ResponseHandler {
    private clientId: string;
    private uCacheManager: UnifiedCacheManager;
    private cryptoObj: ICrypto;
    private logger: Logger;
    private clientInfo: ClientInfo;
    private homeAccountIdentifier: string;

    constructor(clientId: string, unifiedCacheManager: UnifiedCacheManager, cryptoObj: ICrypto, logger: Logger) {
        this.clientId = clientId;
        this.uCacheManager = unifiedCacheManager;
        this.cryptoObj = cryptoObj;
        this.logger = logger;
    }

    /**
     * Function which validates server authorization code response.
     * @param serverResponseHash
     * @param cachedState
     * @param cryptoObj
     */
    validateServerAuthorizationCodeResponse(
        serverResponseHash: ServerAuthorizationCodeResponse,
        cachedState: string,
        cryptoObj: ICrypto
    ): void {
        if (serverResponseHash.state !== cachedState) {
            throw ClientAuthError.createStateMismatchError();
        }

        // Check for error
        if (serverResponseHash.error || serverResponseHash.error_description || serverResponseHash.suberror) {
            if (InteractionRequiredAuthError.isInteractionRequiredError(serverResponseHash.error, serverResponseHash.error_description, serverResponseHash.suberror)) {
                throw new InteractionRequiredAuthError(serverResponseHash.error, serverResponseHash.error_description, serverResponseHash.suberror);
            }

            throw new ServerError(serverResponseHash.error, serverResponseHash.error_description, serverResponseHash.suberror);
        }

        if (serverResponseHash.client_info) {
            buildClientInfo(serverResponseHash.client_info, cryptoObj);
        }
    }

    /**
     * Function which validates server authorization token response.
     * @param serverResponse
     */
    validateTokenResponse(
        serverResponse: ServerAuthorizationTokenResponse
    ): void {
        // Check for error
        if (serverResponse.error || serverResponse.error_description || serverResponse.suberror) {
            if (InteractionRequiredAuthError.isInteractionRequiredError(serverResponse.error, serverResponse.error_description, serverResponse.suberror)) {
                throw new InteractionRequiredAuthError(serverResponse.error, serverResponse.error_description, serverResponse.suberror);
            }

            const errString = `${serverResponse.error_codes} - [${serverResponse.timestamp}]: ${serverResponse.error_description} - Correlation ID: ${serverResponse.correlation_id} - Trace ID: ${serverResponse.trace_id}`;
            throw new ServerError(serverResponse.error, errString);
        }

        // generate homeAccountId
        if (serverResponse.client_info) {
            this.clientInfo = buildClientInfo(serverResponse.client_info, this.cryptoObj);
            if (!StringUtils.isEmpty(this.clientInfo.uid) && !StringUtils.isEmpty(this.clientInfo.utid)) {
                this.homeAccountIdentifier = this.cryptoObj.base64Encode(this.clientInfo.uid) + "." + this.cryptoObj.base64Encode(this.clientInfo.utid);
            }
        }
    }

    /**
     * Returns a constructed token response based on given string. Also manages the cache updates and cleanups.
     * @param serverTokenResponse
     * @param authority
     */
    generateAuthenticationResult(serverTokenResponse: ServerAuthorizationTokenResponse, authority: Authority): AuthenticationResult {

        // create an idToken object (not entity)
        const idTokenObj = new IdToken(serverTokenResponse.id_token, this.cryptoObj);

        // save the response tokens
        const cacheRecord = this.generateCacheRecord(serverTokenResponse, idTokenObj, authority);
        this.uCacheManager.saveCacheRecord(cacheRecord);

        // Expiration calculation
        const expiresInSeconds = TimeUtils.nowSeconds() + serverTokenResponse.expires_in;
        const extendedExpiresInSeconds = expiresInSeconds + serverTokenResponse.ext_expires_in;

        const responseScopes = ScopeSet.fromString(serverTokenResponse.scope, this.clientId, true);
<<<<<<< HEAD
        
        return {
            uniqueId: idTokenObj.claims.oid || idTokenObj.claims.sub,
            tenantId: idTokenObj.claims.tid,
            scopes: responseScopes.asArray(),
            tokenType: "Bearer",
=======
        const authenticationResult: AuthenticationResult = {
            uniqueId: idTokenObj.claims.oid || idTokenObj.claims.sub,
            tenantId: idTokenObj.claims.tid,
            scopes: responseScopes.asArray(),
>>>>>>> 403e81ab
            idToken: idTokenObj.rawIdToken,
            idTokenClaims: idTokenObj.claims,
            accessToken: serverTokenResponse.access_token,
            expiresOn: new Date(expiresInSeconds),
            extExpiresOn: new Date(extendedExpiresInSeconds),
            familyId: serverTokenResponse.foci || null,
        };

<<<<<<< HEAD
=======
        return authenticationResult;
    }

>>>>>>> 403e81ab
    /**
     * Generate Account
     * @param serverTokenResponse
     * @param idToken
     * @param authority
     */
    generateAccountEntity(serverTokenResponse: ServerAuthorizationTokenResponse, idToken: IdToken, authority: Authority): AccountEntity {
        const authorityType = authority.authorityType;

        if (!serverTokenResponse.client_info)
            throw ClientAuthError.createClientInfoEmptyError(serverTokenResponse.client_info);

        switch (authorityType) {
            case AuthorityType.B2C:
                return AccountEntity.createAccount(serverTokenResponse.client_info, authority, idToken, "policy", this.cryptoObj);
            case AuthorityType.Adfs:
                return AccountEntity.createADFSAccount(authority, idToken);
            // default to AAD
            default:
                return AccountEntity.createAccount(serverTokenResponse.client_info, authority, idToken, null, this.cryptoObj);
        }
    }

    /**
     * Generates CacheRecord
     * @param serverTokenResponse
     * @param idTokenObj
     * @param authority
     */
    generateCacheRecord(serverTokenResponse: ServerAuthorizationTokenResponse, idTokenObj: IdToken, authority: Authority): CacheRecord {

        const cacheRecord = new CacheRecord();

        // Account
        cacheRecord.account  = this.generateAccountEntity(
            serverTokenResponse,
            idTokenObj,
            authority
        );

        // IdToken
        cacheRecord.idToken = IdTokenEntity.createIdTokenEntity(
            this.homeAccountIdentifier,
            authority.canonicalAuthorityUrlComponents.HostNameAndPort,
            serverTokenResponse.id_token,
            this.clientId,
            idTokenObj.claims.tid
        );

        // AccessToken
        const responseScopes = ScopeSet.fromString(serverTokenResponse.scope, this.clientId, true);
        cacheRecord.accessToken = AccessTokenEntity.createAccessTokenEntity(
            this.homeAccountIdentifier,
            authority.canonicalAuthorityUrlComponents.HostNameAndPort,
            serverTokenResponse.access_token,
            this.clientId,
            idTokenObj.claims.tid,
            responseScopes.asArray().join(" "),
            serverTokenResponse.expires_in,
            serverTokenResponse.ext_expires_in
        );

        // refreshToken
        cacheRecord.refreshToken = RefreshTokenEntity.createRefreshTokenEntity(
            this.homeAccountIdentifier,
            authority.canonicalAuthorityUrlComponents.HostNameAndPort,
            serverTokenResponse.refresh_token,
            this.clientId,
            serverTokenResponse.foci
        );

        return cacheRecord;
    }
}<|MERGE_RESOLUTION|>--- conflicted
+++ resolved
@@ -116,19 +116,11 @@
         const extendedExpiresInSeconds = expiresInSeconds + serverTokenResponse.ext_expires_in;
 
         const responseScopes = ScopeSet.fromString(serverTokenResponse.scope, this.clientId, true);
-<<<<<<< HEAD
-        
-        return {
-            uniqueId: idTokenObj.claims.oid || idTokenObj.claims.sub,
-            tenantId: idTokenObj.claims.tid,
-            scopes: responseScopes.asArray(),
-            tokenType: "Bearer",
-=======
+
         const authenticationResult: AuthenticationResult = {
             uniqueId: idTokenObj.claims.oid || idTokenObj.claims.sub,
             tenantId: idTokenObj.claims.tid,
             scopes: responseScopes.asArray(),
->>>>>>> 403e81ab
             idToken: idTokenObj.rawIdToken,
             idTokenClaims: idTokenObj.claims,
             accessToken: serverTokenResponse.access_token,
@@ -137,12 +129,9 @@
             familyId: serverTokenResponse.foci || null,
         };
 
-<<<<<<< HEAD
-=======
         return authenticationResult;
     }
 
->>>>>>> 403e81ab
     /**
      * Generate Account
      * @param serverTokenResponse
