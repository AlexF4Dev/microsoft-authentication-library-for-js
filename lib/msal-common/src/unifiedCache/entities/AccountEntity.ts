/*
 * Copyright (c) Microsoft Corporation. All rights reserved.
 * Licensed under the MIT License.
 */

<<<<<<< HEAD
import { Separators, CacheAccountType, EnvironmentAliases, PreferredCacheEnvironment } from "../../utils/Constants";
=======
import { Separators, CacheAccountType, CacheType } from "../../utils/Constants";
>>>>>>> 3da2e578
import { Authority } from "../../authority/Authority";
import { IdToken } from "../../account/IdToken";
import { ICrypto } from "../../crypto/ICrypto";
import { buildClientInfo } from "../../account/ClientInfo";
import { StringUtils } from "../../utils/StringUtils";

/**
 * Type that defines required and optional parameters for an Account field (based on universal cache schema implemented by all MSALs)
 */
export class AccountEntity {
    homeAccountId: string;
    environment: string;
    realm: string;
    localAccountId: string;
    username: string;
    authorityType: string;
    name?: string;
    clientInfo?: string;
    lastModificationTime?: string;
    lastModificationApp?: string;

    /**
     * Generate Account Id key component as per the schema: <home_account_id>-<environment>
     */
    generateAccountId(): string {
        const accountId: Array<string> = [this.homeAccountId, this.environment];
        return accountId.join(Separators.CACHE_KEY_SEPARATOR).toLowerCase();
    }

    /**
     * Generate Account Id key component as per the schema: <home_account_id>-<environment>
     */
    generateRealm(): string {
        return (this.realm || "").toLowerCase();
    }

    /**
     * Generate Account Cache Key as per the schema: <home_account_id>-<environment>-<realm*>
     */
    public generateAccountKey(): string {
        const accountKey = [
            this.generateAccountId(),
            this.generateRealm()
        ];

        return accountKey.join(Separators.CACHE_KEY_SEPARATOR).toLowerCase();
    }

    /**
     * returns the type of the cache (in this case account)
     */
    generateType(): number {
        switch (this.authorityType) {
            case CacheAccountType.ADFS_ACCOUNT_TYPE:
                return CacheType.ADFS;
            case CacheAccountType.MSAV1_ACCOUNT_TYPE:
                return CacheType.MSA;
            case CacheAccountType.MSSTS_ACCOUNT_TYPE:
                return CacheType.MSSTS;
            case CacheAccountType.GENERIC_ACCOUNT_TYPE:
                return CacheType.GENERIC;
            default: {
                console.log("Unexpected account type");
                return null;
            }
        }
    }

    /**
     * Build Account cache from IdToken, clientInfo and authority/policy
     * @param clientInfo
     * @param authority
     * @param idToken
     * @param policy
     */
    static createAccount(clientInfo: string, authority: Authority, idToken: IdToken, policy: string, crypto: ICrypto): AccountEntity {
        const account: AccountEntity = new AccountEntity();

        account.authorityType = CacheAccountType.MSSTS_ACCOUNT_TYPE;
        account.clientInfo = clientInfo;
        // TBD: Clarify "policy" addition
        const clientInfoObj = buildClientInfo(clientInfo, crypto);
        const homeAccountId = `${clientInfoObj.uid}${Separators.CLIENT_INFO_SEPARATOR}${clientInfoObj.utid}`;
        account.homeAccountId =
            policy !== null
                ? homeAccountId + Separators.CACHE_KEY_SEPARATOR + policy
                : homeAccountId;

        const reqEnvironment = authority.canonicalAuthorityUrlComponents.HostNameAndPort;
        account.environment = EnvironmentAliases.includes(reqEnvironment) ? PreferredCacheEnvironment : reqEnvironment;

        account.realm = authority.tenant;

        if (idToken) {
            // How do you account for MSA CID here?
            const localAccountId = !StringUtils.isEmpty(idToken.claims.oid)
                ? idToken.claims.oid
                : idToken.claims.sid;
            account.localAccountId = localAccountId;
            account.username = idToken.claims.preferred_username;
            account.name = idToken.claims.name;
        }

        return account;
    }

    /**
     * Build ADFS account type
     * @param authority
     * @param idToken
     */
    static createADFSAccount(authority: Authority, idToken: IdToken): AccountEntity {
        const account: AccountEntity = new AccountEntity();

        account.authorityType = CacheAccountType.ADFS_ACCOUNT_TYPE;
        account.homeAccountId = idToken.claims.sub;
        account.environment =
            authority.canonicalAuthorityUrlComponents.HostNameAndPort;
        account.username = idToken.claims.upn;
        // add uniqueName to claims
        // account.name = idToken.claims.uniqueName;

        return account;
    }
}<|MERGE_RESOLUTION|>--- conflicted
+++ resolved
@@ -3,11 +3,7 @@
  * Licensed under the MIT License.
  */
 
-<<<<<<< HEAD
-import { Separators, CacheAccountType, EnvironmentAliases, PreferredCacheEnvironment } from "../../utils/Constants";
-=======
-import { Separators, CacheAccountType, CacheType } from "../../utils/Constants";
->>>>>>> 3da2e578
+import { Separators, CacheAccountType, EnvironmentAliases, PreferredCacheEnvironment, CacheType } from "../../utils/Constants";
 import { Authority } from "../../authority/Authority";
 import { IdToken } from "../../account/IdToken";
 import { ICrypto } from "../../crypto/ICrypto";
