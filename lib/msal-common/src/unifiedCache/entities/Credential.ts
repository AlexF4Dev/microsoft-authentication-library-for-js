/*
 * Copyright (c) Microsoft Corporation. All rights reserved.
 * Licensed under the MIT License.
 */

<<<<<<< HEAD
import { Separators, CredentialType } from "../../utils/Constants";
=======
import { Separators, CredentialType, CacheType } from "../../utils/Constants";
>>>>>>> 2ca4cd4c

/**
 * Base type for credentials to be stored in the cache: eg: ACCESS_TOKEN, ID_TOKEN etc
 */
export class Credential {
    homeAccountId: string;
    environment: string;
    credentialType: CredentialType;
    clientId: string;
    secret: string;
    familyId?: string;
    realm?: string;
    target?: string;

    /**
     * Generate Account Id key component as per the schema: <home_account_id>-<environment>
     */
    generateAccountId(): string {
        const accountId: Array<string> = [this.homeAccountId, this.environment];
        return accountId.join(Separators.CACHE_KEY_SEPARATOR).toLowerCase();
    }

    /**
     * Generate Credential Id key component as per the schema: <credential_type>-<client_id>-<realm>
     */
    generateCredentialId(): string {
        const clientOrFamilyId = CredentialType.REFRESH_TOKEN
            ? this.familyId || this.clientId
            : this.clientId;
        const credentialId: Array<string> = [
            this.credentialType,
            clientOrFamilyId,
            this.realm || "",
        ];

        return credentialId.join(Separators.CACHE_KEY_SEPARATOR).toLowerCase();
    }

    /**
     * Generate target key component as per schema: <target>
     */
    generateTarget(): string {
        return (this.target || "").toLowerCase();
    }

    /**
     * generates credential key
     */
    generateCredentialKey(): string {
        const credentialKey = [
            this.generateAccountId(),
            this.generateCredentialId(),
            this.generateTarget(),
        ];

        return credentialKey.join(Separators.CACHE_KEY_SEPARATOR).toLowerCase();
    }
<<<<<<< HEAD
=======

    /**
     * returns the type of the cache (in this case credential)
     */
    generateType(): number {
        switch (this.credentialType) {
            case CredentialType.ID_TOKEN:
                return CacheType.ID_TOKEN;
            case CredentialType.ACCESS_TOKEN:
                return CacheType.ACCESS_TOKEN;
            case CredentialType.REFRESH_TOKEN:
                return CacheType.REFRESH_TOKEN;
            default: {
                console.log("Unexpected credential type");
                return null;
            }
        }
    }
>>>>>>> 2ca4cd4c
}<|MERGE_RESOLUTION|>--- conflicted
+++ resolved
@@ -3,11 +3,7 @@
  * Licensed under the MIT License.
  */
 
-<<<<<<< HEAD
-import { Separators, CredentialType } from "../../utils/Constants";
-=======
 import { Separators, CredentialType, CacheType } from "../../utils/Constants";
->>>>>>> 2ca4cd4c
 
 /**
  * Base type for credentials to be stored in the cache: eg: ACCESS_TOKEN, ID_TOKEN etc
@@ -65,8 +61,6 @@
 
         return credentialKey.join(Separators.CACHE_KEY_SEPARATOR).toLowerCase();
     }
-<<<<<<< HEAD
-=======
 
     /**
      * returns the type of the cache (in this case credential)
@@ -85,5 +79,4 @@
             }
         }
     }
->>>>>>> 2ca4cd4c
 }