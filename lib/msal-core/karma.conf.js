var webpackConfig = require('./webpack.config');
const path = require('path');

module.exports = function (config) {
    config.set({
        basePath: '',
        frameworks: ['mocha', 'chai'],
        files: [
            'node_modules/babel-polyfill/dist/polyfill.js',
            'tests/mochaTests/**/*.ts',
        ],
        exclude: [
            'tests/MSAL*',
            'tests/Authority.spec.ts'
        ],
        preprocessors: {
            'tests/mochaTests/**/*.ts': ['webpack', 'sourcemap'],
            'src/**/ *.ts': ['coverage']
        },
        webpack: {
            mode: webpackConfig.mode,
            module: webpackConfig.module,
            resolve: webpackConfig.resolve,
            performance: {
                hints: false
            }
        },
        client: {
            chai: {
                config: {
                    includeStack: false
                }
            }
        },
<<<<<<< HEAD
        reporters: ['progress'],
=======
        client: {
            chai: {
                config: {
                    includeStack: false
                }
            }
        },
        reporters: ['verbose'],
>>>>>>> 2b7e5139
        port: 8080,
        colors: true,
        logLevel: config.LOG_INFO,
        autoWatch: true,
        browsers: ['PhantomJS'],
        singleRun: true,
        concurrency: Infinity,
        customLaunchers: {
            FirefoxHeadless: {
                base: 'Firefox',
                flags: ['-headless'],
            },
        },
    });
}<|MERGE_RESOLUTION|>--- conflicted
+++ resolved
@@ -7,14 +7,14 @@
         frameworks: ['mocha', 'chai'],
         files: [
             'node_modules/babel-polyfill/dist/polyfill.js',
-            'tests/mochaTests/**/*.ts',
+            'tests/**/*.ts',
         ],
         exclude: [
             'tests/MSAL*',
             'tests/Authority.spec.ts'
         ],
         preprocessors: {
-            'tests/mochaTests/**/*.ts': ['webpack', 'sourcemap'],
+            'tests/**/*.ts': ['webpack', 'sourcemap'],
             'src/**/ *.ts': ['coverage']
         },
         webpack: {
@@ -32,18 +32,7 @@
                 }
             }
         },
-<<<<<<< HEAD
-        reporters: ['progress'],
-=======
-        client: {
-            chai: {
-                config: {
-                    includeStack: false
-                }
-            }
-        },
         reporters: ['verbose'],
->>>>>>> 2b7e5139
         port: 8080,
         colors: true,
         logLevel: config.LOG_INFO,
