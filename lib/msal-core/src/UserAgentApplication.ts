--- conflicted
+++ resolved
@@ -1324,21 +1324,6 @@
       authErr = err;
     }
 
-<<<<<<< HEAD
-=======
-    if ((stateInfo.requestType === Constants.renewToken) || response.accessToken) {
-      if (window.parent !== window) {
-        this.logger.verbose("Window is in iframe, acquiring token silently");
-      } else {
-        this.logger.verbose("acquiring token interactive in progress");
-      }
-      response.tokenType = Constants.accessToken;
-    }
-    else if (stateInfo.requestType === Constants.login) {
-      response.tokenType = Constants.idToken;
-    }
-
->>>>>>> 3ee745cf
     // remove hash from the cache
     this.cacheStorage.removeItem(Constants.urlHash);
 
@@ -1352,7 +1337,7 @@
         if (authErr) {
           this.errorReceivedCallback(authErr, userState);
         } else if (response) {
-          if ((stateInfo.requestType === Constants.renewToken) && response.accessToken) {
+          if ((stateInfo.requestType === Constants.renewToken) || response.accessToken) {
             if (window.parent !== window) {
               this.logger.verbose("Window is in iframe, acquiring token silently");
             } else {
@@ -1360,7 +1345,7 @@
             }
             response.tokenType = Constants.accessToken;
           }
-          else {
+          else if (stateInfo.requestType === Constants.login) {
             response.tokenType = Constants.idToken;
           }
           this.tokenReceivedCallback(response);
@@ -1742,14 +1727,8 @@
    * @ignore
    * @hidden
    */
-<<<<<<< HEAD
-  // TODO: Break this function up - either into utils or token specific --- too long to be readable\
-  /* tslint:disable:no-string-literal */
-  protected saveTokenFromHash(hash: string, stateInfo: StateResponse): AuthResponse {
-=======
   // TODO: Break this function up - either into utils or token specific --- too long to be readable
   protected saveTokenFromHash(hash: string, stateInfo: ResponseStateInfo): AuthResponse {
->>>>>>> 3ee745cf
     this.logger.info("State status:" + stateInfo.stateMatch + "; Request type:" + stateInfo.requestType);
     this.cacheStorage.setItem(Constants.msalError, "");
     this.cacheStorage.setItem(Constants.msalErrorDescription, "");
@@ -1781,15 +1760,11 @@
         acquireTokenUserKey = Storage.generateAcquireTokenUserKey(userKey, stateInfo.state);
       }
 
-<<<<<<< HEAD
-      if (this.isInteractionRequired(parameters[Constants.errorDescription])) {
-        error = new InteractionRequiredAuthError(parameters[Constants.error], parameters[Constants.errorDescription]);
+      if (this.isInteractionRequired(hashParams[Constants.errorDescription])) {
+        error = new InteractionRequiredAuthError(hashParams[Constants.error], hashParams[Constants.errorDescription]);
       } else {
-        error = new ServerError(parameters[Constants.error], parameters[Constants.errorDescription]);
-      }
-=======
-      error = new ServerError(hashParams[Constants.error], hashParams[Constants.errorDescription]);
->>>>>>> 3ee745cf
+        error = new ServerError(hashParams[Constants.error], hashParams[Constants.errorDescription]);
+      }
     }
     // If the server returns "Success"
     else {
@@ -1809,13 +1784,8 @@
           this.acquireTokenInProgress = false;
 
           // retrieve the id_token from response if present :
-<<<<<<< HEAD
-          if (parameters.hasOwnProperty(Constants.idToken)) {
-            response = Utils.responseWithIdToken(response, new IdToken(parameters[Constants.idToken]));
-=======
           if (hashParams.hasOwnProperty(Constants.idToken)) {
             response.idToken = new IdToken(hashParams[Constants.idToken]);
->>>>>>> 3ee745cf
           } else {
             response = Utils.responseWithIdToken(response, new IdToken(this.cacheStorage.getItem(Constants.idTokenKey)));
           }
@@ -1861,15 +1831,9 @@
             this.logger.info("Fragment has id token");
             // login no longer in progress
             this.userLoginInProgress = false;
-<<<<<<< HEAD
-            response = Utils.responseWithIdToken(response, new IdToken(parameters[Constants.idToken]));
-            if (parameters.hasOwnProperty(Constants.clientInfo)) {
-              clientInfo = parameters[Constants.clientInfo];
-=======
-            response.idToken = new IdToken(hashParams[Constants.idToken]);
+            response = Utils.responseWithIdToken(response, new IdToken(hashParams[Constants.idToken]));
             if (hashParams.hasOwnProperty(Constants.clientInfo)) {
               clientInfo = hashParams[Constants.clientInfo];
->>>>>>> 3ee745cf
             } else {
               this.logger.warning("ClientInfo not received in the response from AAD");
             }
