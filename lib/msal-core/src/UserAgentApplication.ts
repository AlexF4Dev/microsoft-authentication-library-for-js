--- conflicted
+++ resolved
@@ -219,12 +219,8 @@
 
         this.telemetryManager = this.getTelemetryManagerFromConfig(this.config.system.telemetry, this.clientId);
 
-<<<<<<< HEAD
-        Authority.setKnownAuthorities(this.config.auth.validateAuthority, this.config.auth.knownAuthorities, this.telemetryManager, CryptoUtils.createNewGuid());
-=======
         AuthorityFactory.setKnownAuthorities(this.config.auth.validateAuthority, this.config.auth.knownAuthorities);
         AuthorityFactory.parseAuthorityMetadata(this.config.auth.authority, this.config.auth.authorityMetadata);
->>>>>>> c6fe3689
 
         // if no authority is passed, set the default: "https://login.microsoftonline.com/common"
         this.authority = this.config.auth.authority || DEFAULT_AUTHORITY;
@@ -751,46 +747,6 @@
                 if (!serverAuthenticationRequest.authorityInstance) {
                     serverAuthenticationRequest.authorityInstance = request.authority ? AuthorityFactory.CreateInstance(request.authority, this.config.auth.validateAuthority, request.authorityMetadata) : this.authorityInstance;
                 }
-<<<<<<< HEAD
-                this.logger.verbosePii(`Authority instance: ${serverAuthenticationRequest.authority}`);
-
-                // cache miss
-
-                // start http event
-                return serverAuthenticationRequest.authorityInstance.resolveEndpointsAsync(this.telemetryManager, request.correlationId)
-                    .then(() => {
-                        /*
-                         * refresh attempt with iframe
-                         * Already renewing for this scope, callback when we get the token.
-                         */
-                        this.logger.verbose("Authority has been updated with endpoint discovery response");
-
-                        if (window.activeRenewals[requestSignature]) {
-                            this.logger.verbose("Renew token for scope and authority: " + requestSignature + " is in progress. Registering callback");
-                            // Active renewals contains the state for each renewal.
-                            this.registerCallback(window.activeRenewals[requestSignature], requestSignature, resolve, reject);
-                        }
-                        else {
-                            if (request.scopes && request.scopes.indexOf(this.clientId) > -1 && request.scopes.length === 1) {
-                                /*
-                                 * App uses idToken to send to api endpoints
-                                 * Default scope is tracked as clientId to store this token
-                                 */
-                                this.logger.verbose("Renewing idToken");
-                                this.silentLogin = true;
-                                this.renewIdToken(requestSignature, resolve, reject, account, serverAuthenticationRequest);
-                            } else {
-                                // renew access token
-                                this.logger.verbose("Renewing access token");
-                                this.renewToken(requestSignature, resolve, reject, account, serverAuthenticationRequest);
-                            }
-                        }
-                    }).catch((err) => {
-                        this.logger.warning("Could not resolve endpoints");
-                        reject(ClientAuthError.createEndpointResolutionError(err.toString()));
-                        return null;
-                    });
-=======
 
                 try {
                     if (!serverAuthenticationRequest.authorityInstance.hasCachedMetadata()) {
@@ -829,7 +785,6 @@
                     reject(ClientAuthError.createEndpointResolutionError(err.toString()));
                     return null;
                 }
->>>>>>> c6fe3689
             }
         })
             .then(res => {
