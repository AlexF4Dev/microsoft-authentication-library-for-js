--- conflicted
+++ resolved
@@ -219,12 +219,8 @@
 
         this.telemetryManager = this.getTelemetryManagerFromConfig(this.config.system!.telemetry, this.clientId);
 
-<<<<<<< HEAD
-        AuthorityFactory.setKnownAuthorities(this.config.auth!.validateAuthority!, this.config.auth!.knownAuthorities!);
-=======
         AuthorityFactory.setKnownAuthorities(this.config.auth.validateAuthority, this.config.auth.knownAuthorities);
         AuthorityFactory.saveMetadataFromConfig(this.config.auth.authority, this.config.auth.authorityMetadata);
->>>>>>> 547fb19e
 
         // if no authority is passed, set the default: "https://login.microsoftonline.com/common"
         this.authority = this.config.auth.authority || DEFAULT_AUTHORITY;
@@ -488,22 +484,14 @@
      * Helper function to acquireToken
      *
      */
-<<<<<<< HEAD
-    private acquireTokenHelper(account: Account|null, interactionType: InteractionType, isLoginCall: boolean, request: AuthenticationParameters, resolve?: any, reject?: any): void {
-=======
     private async acquireTokenHelper(account: Account, interactionType: InteractionType, isLoginCall: boolean, request: AuthenticationParameters, resolve?: any, reject?: any): Promise<void> {
->>>>>>> 547fb19e
         // Track the acquireToken progress
         this.cacheStorage.setItem(TemporaryCacheKeys.INTERACTION_STATUS, Constants.inProgress);
         const scopes = request.scopes ? request.scopes : [this.clientId.toLowerCase()];
         const scopeString = scopes.join(" ").toLowerCase();
 
         let serverAuthenticationRequest: ServerRequestParameters;
-<<<<<<< HEAD
-        const acquireTokenAuthority = (request && request.authority) ? AuthorityFactory.CreateInstance(request.authority, this.config.auth!.validateAuthority!) : this.authorityInstance;
-=======
         const acquireTokenAuthority = (request && request.authority) ? AuthorityFactory.CreateInstance(request.authority, this.config.auth.validateAuthority, request.authorityMetadata) : this.authorityInstance;
->>>>>>> 547fb19e
 
         let popUpWindow: Window|undefined;
 
@@ -515,10 +503,6 @@
                 this.logger.verbose("Cached metadata found for authority");
             }
 
-<<<<<<< HEAD
-        acquireTokenAuthority!.resolveEndpointsAsync(this.telemetryManager, request.correlationId!).then(async () => {
-=======
->>>>>>> 547fb19e
             // On Fulfillment
             const responseType: string = isLoginCall ? ResponseTypes.id_token : this.getTokenType(account, scopes, false);
 
@@ -560,22 +544,6 @@
             if (interactionType === Constants.interactionTypePopup) {
                 // Generate a popup window
                 try {
-<<<<<<< HEAD
-                    const hash = await WindowUtils.monitorWindowForHash(popUpWindow, this.config.system!.loadFrameTimeout!, urlNavigate);
-
-                    this.handleAuthenticationResponse(hash);
-
-                    // Request completed successfully, set to completed
-                    this.cacheStorage.removeItem(TemporaryCacheKeys.INTERACTION_STATUS);
-                    this.logger.info("Closing popup window");
-
-                    // TODO: Check how this can be extracted for any framework specific code?
-                    if (this.config.framework!.isAngular) {
-                        this.broadcast("msal:popUpHashChanged", hash);
-                        WindowUtils.closePopups();
-                    }
-                } catch (error) {
-=======
                     popUpWindow = this.openPopup(urlNavigate, "msal", Constants.popUpWidth, Constants.popUpHeight);
     
                     // Push popup window handle onto stack for tracking
@@ -584,7 +552,6 @@
                     this.logger.info(ClientAuthErrorMessage.popUpWindowError.code + ":" + ClientAuthErrorMessage.popUpWindowError.desc);
                     this.cacheStorage.setItem(ErrorCacheKeys.ERROR, ClientAuthErrorMessage.popUpWindowError.code);
                     this.cacheStorage.setItem(ErrorCacheKeys.ERROR_DESC, ClientAuthErrorMessage.popUpWindowError.desc);
->>>>>>> 547fb19e
                     if (reject) {
                         reject(ClientAuthError.createPopupWindowError());
                         return;
@@ -596,16 +563,9 @@
                     try {
                         const hash = await WindowUtils.monitorWindowForHash(popUpWindow, this.config.system.loadFrameTimeout, urlNavigate);
 
-<<<<<<< HEAD
-                    if (this.config.framework!.isAngular) {
-                        this.broadcast("msal:popUpClosed", error.errorCode + Constants.resourceDelimiter + error.errorMessage);
-                    } else {
-                        // Request failed, set to canceled
-=======
                         this.handleAuthenticationResponse(hash);
 
                         // Request completed successfully, set to completed
->>>>>>> 547fb19e
                         this.cacheStorage.removeItem(TemporaryCacheKeys.INTERACTION_STATUS);
                         this.logger.info("Closing popup window");
 
@@ -632,11 +592,7 @@
                 // prompt user for interaction
                 this.navigateWindow(urlNavigate, popUpWindow);
             }
-<<<<<<< HEAD
-        }).catch((err: any) => {
-=======
         } catch (err) {
->>>>>>> 547fb19e
             this.logger.error(err);
             this.cacheStorage.resetTempCacheItems(request.state!);
             this.authErrorHandler(interactionType, ClientAuthError.createEndpointResolutionError(err.toString), buildResponseStateOnly(request.state!), reject);
@@ -692,12 +648,6 @@
             // block the request if made from the hidden iframe
             WindowUtils.blockReloadInHiddenIframes();
 
-<<<<<<< HEAD
-            const scope = request.scopes!.join(" ").toLowerCase();
-
-            // if the developer passes an account, give that account the priority
-            const account: Account|null = request.account || this.getAccount();
-=======
             const scope = request.scopes.join(" ").toLowerCase();
             this.logger.verbosePii(`Serialized scopes: ${scope}`);
 
@@ -710,7 +660,6 @@
                 account = this.getAccount();
                 this.logger.verbose("Account set from MSAL Cache");
             }
->>>>>>> 547fb19e
 
             // Extract adalIdToken if stashed in the cache to allow for seamless ADAL to MSAL migration
             const adalIdToken = this.cacheStorage.getItem(Constants.adalIdToken);
@@ -723,20 +672,12 @@
             }
 
             // set the response type based on the current cache status / scopes set
-<<<<<<< HEAD
-            const responseType = this.getTokenType(account, request.scopes!, true);
-
-            // create a serverAuthenticationRequest populating the `queryParameters` to be sent to the Server
-            const serverAuthenticationRequest = new ServerRequestParameters(
-                AuthorityFactory.CreateInstance(request.authority!, this.config.auth.validateAuthority!)!,
-=======
             const responseType = this.getTokenType(account, request.scopes, true);
             this.logger.verbose(`Response type: ${responseType}`);
 
             // create a serverAuthenticationRequest populating the `queryParameters` to be sent to the Server
             const serverAuthenticationRequest = new ServerRequestParameters(
                 AuthorityFactory.CreateInstance(request.authority, this.config.auth.validateAuthority, request.authorityMetadata),
->>>>>>> 547fb19e
                 this.clientId,
                 responseType,
                 this.getRedirectUri(request.redirectUri),
@@ -755,13 +696,8 @@
             // if user didn't pass login_hint/sid and adal's idtoken is present, extract the login_hint from the adalIdToken
             else if (!account && !StringUtils.isEmpty(adalIdToken)) {
                 // if adalIdToken exists, extract the SSO info from the same
-<<<<<<< HEAD
                 const adalIdTokenObject = TokenUtils.extractIdToken(adalIdToken!);
-                this.logger.verbose("ADAL's idToken exists. Extracting login information from ADAL's idToken ");
-=======
-                const adalIdTokenObject = TokenUtils.extractIdToken(adalIdToken);
                 this.logger.verbose("ADAL's idToken exists. Extracting login information from ADAL's idToken to populate query parameters");
->>>>>>> 547fb19e
                 serverAuthenticationRequest.populateQueryParams(account, null, adalIdTokenObject, true);
             }
             else {
@@ -807,48 +743,6 @@
 
                 // Cache result can return null if cache is empty. In that case, set authority to default value if no authority is passed to the API.
                 if (!serverAuthenticationRequest.authorityInstance) {
-<<<<<<< HEAD
-                    serverAuthenticationRequest.authorityInstance = request.authority ? AuthorityFactory.CreateInstance(request.authority, this.config.auth!.validateAuthority!)! : this.authorityInstance!;
-                }
-                // cache miss
-
-                // start http event
-                return serverAuthenticationRequest.authorityInstance.resolveEndpointsAsync(this.telemetryManager, request.correlationId!)
-                    .then(() => {
-                        /*
-                         * refresh attempt with iframe
-                         * Already renewing for this scope, callback when we get the token.
-                         */
-                        if (window.activeRenewals[requestSignature]) {
-                            this.logger.verbose("Renew token for scope and authority: " + requestSignature + " is in progress. Registering callback");
-                            // Active renewals contains the state for each renewal.
-                            this.registerCallback(window.activeRenewals[requestSignature], requestSignature, resolve, reject);
-                        }
-                        else {
-                            if (request.scopes && request.scopes.indexOf(this.clientId) > -1 && request.scopes.length === 1) {
-                                /*
-                                 * App uses idToken to send to api endpoints
-                                 * Default scope is tracked as clientId to store this token
-                                 */
-                                this.logger.verbose("renewing idToken");
-                                this.silentLogin = true;
-                                this.renewIdToken(requestSignature, resolve, reject, account, serverAuthenticationRequest);
-                            } else {
-                                // renew access token
-                                this.logger.verbose("renewing accesstoken");
-                                this.renewToken(requestSignature, resolve, reject, account, serverAuthenticationRequest);
-                            }
-                        }
-                    }).catch((err: any) => {
-                        this.logger.error(err);
-                        reject(ClientAuthError.createEndpointResolutionError(err.toString()));
-                        return null;
-                    });
-            }
-        })
-            .then(res => {
-                this.telemetryManager.stopAndFlushApiEvent(request.correlationId!, apiEvent, true);
-=======
                     serverAuthenticationRequest.authorityInstance = request.authority ? AuthorityFactory.CreateInstance(request.authority, this.config.auth.validateAuthority, request.authorityMetadata) : this.authorityInstance;
                 }
 
@@ -897,7 +791,6 @@
             .then(res => {
                 this.logger.verbose("Successfully acquired token");
                 this.telemetryManager.stopAndFlushApiEvent(request.correlationId, apiEvent, true);
->>>>>>> 547fb19e
                 return res;
             })
             .catch((error: AuthError) => {
@@ -1095,23 +988,6 @@
 
         this.clearCache();
         this.account = null;
-<<<<<<< HEAD
-        let logout = "";
-        if (this.getPostLogoutRedirectUri()) {
-            logout = "post_logout_redirect_uri=" + encodeURIComponent(this.getPostLogoutRedirectUri());
-        }
-        this.authorityInstance!.resolveEndpointsAsync(this.telemetryManager, requestCorrelationId)
-            .then(authority => {
-                const urlNavigate = authority.EndSessionEndpoint
-                    ? `${authority.EndSessionEndpoint}?${logout}`
-                    : `${this.authority}oauth2/v2.0/logout?${logout}`;
-                this.telemetryManager.stopAndFlushApiEvent(requestCorrelationId, apiEvent, true);
-                this.navigateWindow(urlNavigate);
-            })
-            .catch((error: AuthError) => {
-                this.telemetryManager.stopAndFlushApiEvent(requestCorrelationId, apiEvent, false, error.errorCode);
-            });
-=======
 
         try {
             if (!this.authorityInstance.hasCachedMetadata()) {
@@ -1136,7 +1012,6 @@
         } catch (error) {
             this.telemetryManager.stopAndFlushApiEvent(requestCorrelationId, apiEvent, false, error.errorCode);
         }
->>>>>>> 547fb19e
     }
 
     /**
