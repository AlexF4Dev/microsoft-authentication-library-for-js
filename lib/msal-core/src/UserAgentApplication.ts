// Copyright (c) Microsoft Corporation. All rights reserved.
// Licensed under the MIT License.

import { AccessTokenCacheItem } from "./AccessTokenCacheItem";
import { AccessTokenKey } from "./AccessTokenKey";
import { AccessTokenValue } from "./AccessTokenValue";
import { ServerRequestParameters } from "./ServerRequestParameters";
import { Authority } from "./Authority";
import { ClientInfo } from "./ClientInfo";
import { Constants, SSOTypes, PromptState } from "./Constants";
import { IdToken } from "./IdToken";
import { Logger } from "./Logger";
import { Storage } from "./Storage";
import { Account } from "./Account";
import { Utils } from "./Utils";
import { AuthorityFactory } from "./AuthorityFactory";
import { Configuration, buildConfiguration } from "./Configuration";
import { AuthenticationParameters, QPDict, validateClaimsRequest } from "./AuthenticationParameters";
import { ClientConfigurationError } from "./error/ClientConfigurationError";
import { AuthError } from "./error/AuthError";
import { ClientAuthError, ClientAuthErrorMessage } from "./error/ClientAuthError";
import { ServerError } from "./error/ServerError";
import { InteractionRequiredAuthError } from "./error/InteractionRequiredAuthError";
import { AuthResponse, buildResponseStateOnly } from "./AuthResponse";

// default authority
const DEFAULT_AUTHORITY = "https://login.microsoftonline.com/common";

/**
 * Interface to handle iFrame generation, Popup Window creation and redirect handling
 */
declare global {
    interface Window {
        msal: Object;
        CustomEvent: CustomEvent;
        Event: Event;
        activeRenewals: {};
        renewStates: Array<string>;
        callbackMappedToRenewStates : {};
        promiseMappedToRenewStates: {};
        openedWindows: Array<Window>;
        requestType: string;
    }
}

/**
 * @hidden
 * @ignore
 * response_type from OpenIDConnect
 * References: https://openid.net/specs/oauth-v2-multiple-response-types-1_0.html & https://tools.ietf.org/html/rfc6749#section-4.2.1
 * Since we support only implicit flow in this library, we restrict the response_type support to only 'token' and 'id_token'
 *
 */
const ResponseTypes = {
  id_token: "id_token",
  token: "token",
  id_token_token: "id_token token"
};

/**
 * @hidden
 * @ignore
 */
export interface CacheResult {
  errorDesc: string;
  token: string;
  error: string;
}

/**
 * @hidden
 * @ignore
 * Data type to hold information about state returned from the server
 */
export type ResponseStateInfo = {
  state: string;
  stateMatch: boolean;
  requestType: string;
};

/**
 * A type alias for an authResponseCallback function.
 * {@link (authResponseCallback:type)}
 * @param authErr error created for failure cases
 * @param response response containing token strings in success cases, or just state value in error cases
 */
export type authResponseCallback = (authErr: AuthError, response?: AuthResponse) => void;

/**
 * A type alias for a tokenReceivedCallback function.
 * {@link (tokenReceivedCallback:type)}
 * @returns response of type {@link (AuthResponse:type)}
 * The function that will get the call back once this API is completed (either successfully or with a failure).
 */
export type tokenReceivedCallback = (response: AuthResponse) => void;

/**
 * A type alias for a errorReceivedCallback function.
 * {@link (errorReceivedCallback:type)}
 * @returns response of type {@link (AuthError:class)}
 * @returns {string} account state
 */
export type errorReceivedCallback = (authErr: AuthError, accountState: string) => void;

/**
 * @hidden
 * @ignore
 * A wrapper to handle the token response/error within the iFrame always
 *
 * @param target
 * @param propertyKey
 * @param descriptor
 */
const resolveTokenOnlyIfOutOfIframe = (target: any, propertyKey: string, descriptor: PropertyDescriptor) => {
  const tokenAcquisitionMethod = descriptor.value;
  descriptor.value = function (...args: any[]) {
      return this.isInIframe()
          ? new Promise(() => {
            return;
          })
          : tokenAcquisitionMethod.apply(this, args);
  };
  return descriptor;
};

/**
 * UserAgentApplication class
 *
 * Object Instance that the developer can use to make loginXX OR acquireTokenXX functions
 */
export class UserAgentApplication {

  // input Configuration by the developer/user
  private config: Configuration;

  // callbacks for token/error
  private authResponseCallback: authResponseCallback = null;
  private tokenReceivedCallback: tokenReceivedCallback = null;
  private errorReceivedCallback: errorReceivedCallback = null;

  // Added for readability as these params are very frequently used
  private logger: Logger;
  private clientId: string;
  private inCookie: boolean;

  // Cache and Account info referred across token grant flow
  protected cacheStorage: Storage;
  private account: Account;

  // state variables
  private loginInProgress: boolean;
  private acquireTokenInProgress: boolean;
  private silentAuthenticationState: string;
  private silentLogin: boolean;
  private redirectCallbacksSet: boolean;

  // Authority Functionality
  protected authorityInstance: Authority;

  /**
   * setter for the authority URL
   * @param {string} authority
   */
  // If the developer passes an authority, create an instance
  public set authority(val) {
    this.authorityInstance = AuthorityFactory.CreateInstance(val, this.config.auth.validateAuthority);
  }

  /**
   * Method to manage the authority URL.
   *
   * @returns {string} authority
   */
  public get authority(): string {
    return this.authorityInstance.CanonicalAuthority;
  }

  /**
   * Get the current authority instance from the MSAL configuration object
   *
   * @returns {@link Authority} authority instance
   */
  public getAuthorityInstance(): Authority {
    return this.authorityInstance;
  }

  /**
   * @constructor
   * Constructor for the UserAgentApplication used to instantiate the UserAgentApplication object
   *
   * Important attributes in the Configuration object for auth are:
   * - clientID: the application ID of your application.
   * You can obtain one by registering your application with our Application registration portal : https://portal.azure.com/#blade/Microsoft_AAD_IAM/ActiveDirectoryMenuBlade/RegisteredAppsPreview
   * - authority: the authority URL for your application.
   *
   * In Azure AD, authority is a URL indicating the Azure active directory that MSAL uses to obtain tokens.
   * It is of the form https://login.microsoftonline.com/&lt;Enter_the_Tenant_Info_Here&gt;.
   * If your application supports Accounts in one organizational directory, replace "Enter_the_Tenant_Info_Here" value with the Tenant Id or Tenant name (for example, contoso.microsoft.com).
   * If your application supports Accounts in any organizational directory, replace "Enter_the_Tenant_Info_Here" value with organizations.
   * If your application supports Accounts in any organizational directory and personal Microsoft accounts, replace "Enter_the_Tenant_Info_Here" value with common.
   * To restrict support to Personal Microsoft accounts only, replace "Enter_the_Tenant_Info_Here" value with consumers.
   *
   *
   * In Azure B2C, authority is of the form https://&lt;instance&gt;/tfp/&lt;tenant&gt;/&lt;policyName&gt;/

   * @param {@link (Configuration:type)} configuration object for the MSAL UserAgentApplication instance
   */
  constructor(configuration: Configuration) {

    // Set the Configuration
    this.config = buildConfiguration(configuration);

    // Set the callback boolean
    this.redirectCallbacksSet = false;

    this.logger = this.config.system.logger;
    this.clientId = this.config.auth.clientId;
    this.inCookie = this.config.cache.storeAuthStateInCookie;

    // if no authority is passed, set the default: "https://login.microsoftonline.com/common"
    this.authority = this.config.auth.authority || DEFAULT_AUTHORITY;

    // track login and acquireToken in progress
    this.loginInProgress = false;
    this.acquireTokenInProgress = false;

    // cache keys msal - typescript throws an error if any value other than "localStorage" or "sessionStorage" is passed
    try {
      this.cacheStorage = new Storage(this.config.cache.cacheLocation);
    } catch (e) {
        throw ClientConfigurationError.createInvalidCacheLocationConfigError(this.config.cache.cacheLocation);
    }

    // Initialize window handling code
    window.openedWindows = [];
    window.activeRenewals = {};
    window.renewStates = [];
    window.callbackMappedToRenewStates = { };
    window.promiseMappedToRenewStates = { };
    window.msal = this;

    const urlHash = window.location.hash;
    const isCallback = this.isCallback(urlHash);

    // On the server 302 - Redirect, handle this
    if (!this.config.framework.isAngular) {
      if (isCallback) {
        this.handleAuthenticationResponse(urlHash);
      }
    }
  }

  //#region Redirect Callbacks
  /**
   * @hidden
   * @ignore
   * Set the callback functions for the redirect flow to send back the success or error object.
   * @param {@link (tokenReceivedCallback:type)} successCallback - Callback which contains the AuthResponse object, containing data from the server.
   * @param {@link (errorReceivedCallback:type)} errorCallback - Callback which contains a AuthError object, containing error data from either the server
   * or the library, depending on the origin of the error.
   */
  handleRedirectCallback(tokenReceivedCallback: tokenReceivedCallback, errorReceivedCallback: errorReceivedCallback): void;
  handleRedirectCallback(authCallback: authResponseCallback): void;
  handleRedirectCallback(authOrTokenCallback: authResponseCallback | tokenReceivedCallback, errorReceivedCallback?: errorReceivedCallback): void {
    if (!authOrTokenCallback) {
      this.redirectCallbacksSet = false;
      throw ClientConfigurationError.createInvalidCallbackObjectError(authOrTokenCallback);
    }

    // Set callbacks
    if (errorReceivedCallback) {
      this.tokenReceivedCallback = authOrTokenCallback as tokenReceivedCallback;
      this.errorReceivedCallback = errorReceivedCallback;
      this.logger.warning("This overload for callback is deprecated - please change the format of the callbacks to a single callback as shown: (err: AuthError, response: AuthResponse).");
    } else {
      this.authResponseCallback = authOrTokenCallback as authResponseCallback;
    }

    this.redirectCallbacksSet = true;

    // On the server 302 - Redirect, handle this
    if (!this.config.framework.isAngular) {
      const cachedHash = this.cacheStorage.getItem(Constants.urlHash);
      if (cachedHash) {
        this.processCallBack(cachedHash, null);
      }
    }
  }

  private redirectSuccessHandler(response: AuthResponse) : void {
    if (this.errorReceivedCallback) {
      this.tokenReceivedCallback(response);
    } else if (this.authResponseCallback) {
      this.authResponseCallback(null, response);
    }
  }

  private redirectErrorHandler(authErr: AuthError, response: AuthResponse) : void {
    if (this.errorReceivedCallback) {
      this.errorReceivedCallback(authErr, response.accountState);
    } else {
      this.authResponseCallback(authErr, response);
    }
  }

  //#endregion

  //#region Redirect Flow

  /**
   * Use when initiating the login process by redirecting the user's browser to the authorization endpoint.
   * @param {@link (AuthenticationParameters:type)}
   */
  loginRedirect(request?: AuthenticationParameters): void {

    // Throw error if callbacks are not set before redirect
    if (!this.redirectCallbacksSet) {
      throw ClientConfigurationError.createRedirectCallbacksNotSetError();
    }

    // Creates navigate url; saves value in cache; redirect user to AAD
    if (this.loginInProgress) {
      this.redirectErrorHandler(ClientAuthError.createLoginInProgressError(), buildResponseStateOnly(request && request.state));
      return;
    }

    // if extraScopesToConsent is passed, append them to the login request
    let scopes: Array<string> = this.appendScopes(request);

    // Validate and filter scopes (the validate function will throw if validation fails)
    this.validateInputScope(scopes, false);

    const account: Account = this.getAccount();

    // defer queryParameters generation to Helper if developer passes account/sid/login_hint
    if (Utils.isSSOParam(request)) {
      // if account is not provided, we pass null
      this.loginRedirectHelper(account, request, scopes);
    }
    // else handle the library data
    else {
      // extract ADAL id_token if exists
      let adalIdToken = this.extractADALIdToken();

      // silent login if ADAL id_token is retrieved successfully - SSO
      if (adalIdToken && !scopes) {
        this.logger.info("ADAL's idToken exists. Extracting login information from ADAL's idToken ");
        let tokenRequest: AuthenticationParameters = this.buildIDTokenRequest(request);

        this.silentLogin = true;
        this.acquireTokenSilent(tokenRequest).then(response => {
          this.silentLogin = false;
          this.logger.info("Unified cache call is successful");

          if (this.redirectCallbacksSet) {
            this.redirectSuccessHandler(response);
          }
          return;
        }, (error) => {
          this.silentLogin = false;
          this.logger.error("Error occurred during unified cache ATS");

          // call the loginRedirectHelper later with no user account context
          this.loginRedirectHelper(null, request, scopes);
        });
      }
      // else proceed to login
      else {
        // call the loginRedirectHelper later with no user account context
        this.loginRedirectHelper(null, request, scopes);
      }
    }

  }

  /**
   * @hidden
   * @ignore
   * Helper function to loginRedirect
   *
   * @param account
   * @param AuthenticationParameters
   * @param scopes
   */
  private loginRedirectHelper(account: Account, request?: AuthenticationParameters, scopes?: Array<string>) {
    // Track login in progress
    this.loginInProgress = true;

    this.authorityInstance.resolveEndpointsAsync().then(() => {

      // create the Request to be sent to the Server
      let serverAuthenticationRequest = new ServerRequestParameters(
        this.authorityInstance,
        this.clientId, scopes,
        ResponseTypes.id_token,
        this.getRedirectUri(),
        request && request.state
      );

      // populate QueryParameters (sid/login_hint/domain_hint) and any other extraQueryParameters set by the developer
      serverAuthenticationRequest = this.populateQueryParams(account, request, serverAuthenticationRequest);

      // if the user sets the login start page - angular only??
      let loginStartPage = this.cacheStorage.getItem(Constants.angularLoginRequest);
      if (!loginStartPage || loginStartPage === "") {
        loginStartPage = window.location.href;
      } else {
        this.cacheStorage.setItem(Constants.angularLoginRequest, "");
      }

      this.updateCacheEntries(serverAuthenticationRequest, account, loginStartPage);

      // build URL to navigate to proceed with the login
      let urlNavigate = serverAuthenticationRequest.createNavigateUrl(scopes) + Constants.response_mode_fragment;

      // Redirect user to login URL
      this.promptUser(urlNavigate);
    }).catch((err) => {
      this.logger.warning("could not resolve endpoints");
      this.redirectErrorHandler(ClientAuthError.createEndpointResolutionError(err.toString), buildResponseStateOnly(request && request.state));
    });
  }

  /**
   * Use when you want to obtain an access_token for your API by redirecting the user's browser window to the authorization endpoint.
   * @param {@link (AuthenticationParameters:type)}
   *
   * To renew idToken, please pass clientId as the only scope in the Authentication Parameters
   */
  acquireTokenRedirect(request: AuthenticationParameters): void {
    // Throw error if callbacks are not set before redirect
    if (!this.redirectCallbacksSet) {
      throw ClientConfigurationError.createRedirectCallbacksNotSetError();
    }

    // Validate and filter scopes (the validate function will throw if validation fails)
    this.validateInputScope(request.scopes, true);

    // Get the account object if a session exists
    const account: Account = request.account || this.getAccount();

    // If already in progress, do not proceed
    if (this.acquireTokenInProgress) {
      this.redirectErrorHandler(ClientAuthError.createAcquireTokenInProgressError(), buildResponseStateOnly(this.getAccountState(request.state)));
      return;
    }

    // If no session exists, prompt the user to login.
    if (!account && !(request.sid  || request.loginHint)) {
      this.logger.info("User login is required");
      throw ClientAuthError.createUserLoginRequiredError();
    }

    let serverAuthenticationRequest: ServerRequestParameters;
    const acquireTokenAuthority = request.authority ? AuthorityFactory.CreateInstance(request.authority, this.config.auth.validateAuthority) : this.authorityInstance;

    // Track the acquireToken progress
    this.acquireTokenInProgress = true;

    acquireTokenAuthority.resolveEndpointsAsync().then(() => {
      // On Fulfillment
      const responseType = this.getTokenType(account, request.scopes, false);
      serverAuthenticationRequest = new ServerRequestParameters(
        acquireTokenAuthority,
        this.clientId,
        request.scopes,
        responseType,
        this.getRedirectUri(),
        request.state
      );

      this.updateCacheEntries(serverAuthenticationRequest, account);

      // populate QueryParameters (sid/login_hint/domain_hint) and any other extraQueryParameters set by the developer
      serverAuthenticationRequest = this.populateQueryParams(account, request, serverAuthenticationRequest);

      // Construct urlNavigate
      let urlNavigate = serverAuthenticationRequest.createNavigateUrl(request.scopes) + Constants.response_mode_fragment;

      // set state in cache and redirect to urlNavigate
      if (urlNavigate) {
        this.cacheStorage.setItem(Constants.stateAcquireToken, serverAuthenticationRequest.state, this.inCookie);
        window.location.replace(urlNavigate);
      }
    }).catch((err) => {
      this.logger.warning("could not resolve endpoints");
      this.redirectErrorHandler(ClientAuthError.createEndpointResolutionError(err.toString), buildResponseStateOnly(request.state));
    });
  }

  /**
   * @hidden
   * @ignore
   * Checks if the redirect response is received from the STS. In case of redirect, the url fragment has either id_token, access_token or error.
   * @param {string} hash - Hash passed from redirect page.
   * @returns {Boolean} - true if response contains id_token, access_token or error, false otherwise.
   */
  // TODO - rename this, the name is confusing
  isCallback(hash: string): boolean {
    hash = this.getHash(hash);
    const parameters = Utils.deserialize(hash);
    return (
      parameters.hasOwnProperty(Constants.errorDescription) ||
      parameters.hasOwnProperty(Constants.error) ||
      parameters.hasOwnProperty(Constants.accessToken) ||
      parameters.hasOwnProperty(Constants.idToken)
    );
  }

  //#endregion

  //#region Popup Flow

  /**
   * Use when initiating the login process via opening a popup window in the user's browser
   *
   * @param {@link (AuthenticationParameters:type)}
   *
   * @returns {Promise.<AuthResponse>} - a promise that is fulfilled when this function has completed, or rejected if an error was raised. Returns the {@link AuthResponse} object
   */
  loginPopup(request?: AuthenticationParameters): Promise<AuthResponse> {
    // Creates navigate url; saves value in cache; redirect user to AAD
    return new Promise<AuthResponse>((resolve, reject) => {
      // Fail if login is already in progress
      if (this.loginInProgress) {
        return reject(ClientAuthError.createLoginInProgressError());
      }

      // if extraScopesToConsent is passed, append them to the login request
      let scopes: Array<string> = this.appendScopes(request);

      // Validate and filter scopes (the validate function will throw if validation fails)
      this.validateInputScope(scopes, false);

      let account = this.getAccount();

     // add the prompt parameter to the 'extraQueryParameters' if passed
      if (Utils.isSSOParam(request)) {
         // if account is not provided, we pass null
         this.loginPopupHelper(account, resolve, reject, request, scopes);
      }
      // else handle the library data
      else {
        // Extract ADAL id_token if it exists
        let adalIdToken = this.extractADALIdToken();

        // silent login if ADAL id_token is retrieved successfully - SSO
        if (adalIdToken && !scopes) {
          this.logger.info("ADAL's idToken exists. Extracting login information from ADAL's idToken ");
          let tokenRequest: AuthenticationParameters = this.buildIDTokenRequest(request);

          this.silentLogin = true;
          this.acquireTokenSilent(tokenRequest)
              .then(response => {
            this.silentLogin = false;
            this.logger.info("Unified cache call is successful");

            resolve(response);
          }, (error) => {
            this.silentLogin = false;
            this.logger.error("Error occurred during unified cache ATS");
            this.loginPopupHelper(null, resolve, reject, request, scopes);
          });
        }
        // else proceed with login
        else {
          this.loginPopupHelper(null, resolve, reject, request, scopes);
        }
      }
    });
  }

  /**
   * @hidden
   * Helper function to loginPopup
   *
   * @param account
   * @param request
   * @param resolve
   * @param reject
   * @param scopes
   */
  private loginPopupHelper(account: Account, resolve: any, reject: any, request?: AuthenticationParameters, scopes?: Array<string>) {
    if (!scopes) {
      scopes = [this.clientId];
    }
    const scope = scopes.join(" ").toLowerCase();

    // Generate a popup window
    const popUpWindow = this.openWindow("about:blank", "_blank", 1, this, resolve, reject);
    if (!popUpWindow) {
      // We pass reject in openWindow, we reject there during an error
      return;
    }

    // Track login progress
    this.loginInProgress = true;

    // Resolve endpoint
    this.authorityInstance.resolveEndpointsAsync().then(() => {
      let serverAuthenticationRequest = new ServerRequestParameters(this.authorityInstance, this.clientId, scopes, ResponseTypes.id_token, this.getRedirectUri(), request && request.state);

      // populate QueryParameters (sid/login_hint/domain_hint) and any other extraQueryParameters set by the developer;
      serverAuthenticationRequest = this.populateQueryParams(account, request, serverAuthenticationRequest);

      this.updateCacheEntries(serverAuthenticationRequest, account, window.location.href);

      // Cache the state, nonce, and login request data
      this.cacheStorage.setItem(Constants.loginRequest, window.location.href, this.inCookie);
      this.cacheStorage.setItem(Constants.loginError, "");

      this.cacheStorage.setItem(Constants.nonceIdToken, serverAuthenticationRequest.nonce, this.inCookie);

      this.cacheStorage.setItem(Constants.msalError, "");
      this.cacheStorage.setItem(Constants.msalErrorDescription, "");

      // cache authorityKey
      this.setAuthorityCache(serverAuthenticationRequest.state, this.authority);

      // Build the URL to navigate to in the popup window
      let urlNavigate = serverAuthenticationRequest.createNavigateUrl(scopes)  + Constants.response_mode_fragment;

      window.renewStates.push(serverAuthenticationRequest.state);
      window.requestType = Constants.login;

      // Register callback to capture results from server
      this.registerCallback(serverAuthenticationRequest.state, scope, resolve, reject);

      // Navigate url in popupWindow
      if (popUpWindow) {
        this.logger.infoPii("Navigated Popup window to:" + urlNavigate);
        popUpWindow.location.href = urlNavigate;
      }
    }, () => {
      // Endpoint resolution failure error
      this.logger.info(ClientAuthErrorMessage.endpointResolutionError.code + ":" + ClientAuthErrorMessage.endpointResolutionError.desc);
      this.cacheStorage.setItem(Constants.msalError, ClientAuthErrorMessage.endpointResolutionError.code);
      this.cacheStorage.setItem(Constants.msalErrorDescription, ClientAuthErrorMessage.endpointResolutionError.desc);

      // reject that is passed in - REDO this in the subsequent refactor, passing reject is confusing
      if (reject) {
        reject(ClientAuthError.createEndpointResolutionError());
      }

      // Close the popup window
      if (popUpWindow) {
        popUpWindow.close();
      }
    // this is an all catch for any failure for the above code except the specific 'reject' call
    }).catch((err) => {
      this.logger.warning("could not resolve endpoints");
      reject(ClientAuthError.createEndpointResolutionError(err.toString));
    });
  }

  /**
   * Use when you want to obtain an access_token for your API via opening a popup window in the user's browser
   * @param {@link AuthenticationParameters}
   *
   * To renew idToken, please pass clientId as the only scope in the Authentication Parameters
   * @returns {Promise.<AuthResponse>} - a promise that is fulfilled when this function has completed, or rejected if an error was raised. Returns the {@link AuthResponse} object
   */
  acquireTokenPopup(request: AuthenticationParameters): Promise<AuthResponse> {
    return new Promise<AuthResponse>((resolve, reject) => {
      // Validate and filter scopes (the validate function will throw if validation fails)
      this.validateInputScope(request.scopes, true);

      const scope = request.scopes.join(" ").toLowerCase();

      // Get the account object if a session exists
      const account: Account = request.account || this.getAccount();

      // If already in progress, throw an error and reject the request
      if (this.acquireTokenInProgress) {
        return reject(ClientAuthError.createAcquireTokenInProgressError());
      }

      // If no session exists, prompt the user to login.
      if (!account && !(request.sid  || request.loginHint)) {
        this.logger.info("User login is required");
        return reject(ClientAuthError.createUserLoginRequiredError());
      }

      // track the acquireToken progress
      this.acquireTokenInProgress = true;

      let serverAuthenticationRequest: ServerRequestParameters;
      const acquireTokenAuthority = request.authority ? AuthorityFactory.CreateInstance(request.authority, this.config.auth.validateAuthority) : this.authorityInstance;

      // Open the popup window
      const popUpWindow = this.openWindow("about:blank", "_blank", 1, this, resolve, reject);
      if (!popUpWindow) {
        // We pass reject to openWindow, so we are rejecting there.
        return;
      }

      acquireTokenAuthority.resolveEndpointsAsync().then(() => {
        // On fullfillment
        const responseType = this.getTokenType(account, request.scopes, false);
        serverAuthenticationRequest = new ServerRequestParameters(
          acquireTokenAuthority,
          this.clientId,
          request.scopes,
          responseType,
          this.getRedirectUri(),
          request.state
        );

        // populate QueryParameters (sid/login_hint/domain_hint) and any other extraQueryParameters set by the developer
        serverAuthenticationRequest = this.populateQueryParams(account, request, serverAuthenticationRequest);

        this.updateCacheEntries(serverAuthenticationRequest, account);

        // Construct the urlNavigate
        let urlNavigate = serverAuthenticationRequest.createNavigateUrl(request.scopes) + Constants.response_mode_fragment;

        window.renewStates.push(serverAuthenticationRequest.state);
        window.requestType = Constants.renewToken;
        this.registerCallback(serverAuthenticationRequest.state, scope, resolve, reject);

        // open popup window to urlNavigate
        if (popUpWindow) {
          popUpWindow.location.href = urlNavigate;
        }

      }, () => {
        // Endpoint resolution failure error
        this.logger.info(ClientAuthErrorMessage.endpointResolutionError.code + ":" + ClientAuthErrorMessage.endpointResolutionError.desc);
        this.cacheStorage.setItem(Constants.msalError, ClientAuthErrorMessage.endpointResolutionError.code);
        this.cacheStorage.setItem(Constants.msalErrorDescription, ClientAuthErrorMessage.endpointResolutionError.desc);

        // reject that is passed in - REDO this in the subsequent refactor, passing reject is confusing
        if (reject) {
          reject(ClientAuthError.createEndpointResolutionError());
        }
        if (popUpWindow) {
            popUpWindow.close();
        }
      // this is an all catch for any failure for the above code except the specific 'reject' call
      }).catch((err) => {
        this.logger.warning("could not resolve endpoints");
        reject(ClientAuthError.createEndpointResolutionError(err.toString()));
      });
    });
  }

  /**
   * @hidden
   *
   * Used to send the user to the redirect_uri after authentication is complete. The user's bearer token is attached to the URI fragment as an id_token/access_token field.
   * This function also closes the popup window after redirection.
   *
   * @param urlNavigate
   * @param title
   * @param interval
   * @param instance
   * @param resolve
   * @param reject
   * @ignore
   */
  private openWindow(urlNavigate: string, title: string, interval: number, instance: this, resolve?: Function, reject?: Function): Window {
    // Generate a popup window
    var popupWindow: Window;
    try {
      popupWindow = this.openPopup(urlNavigate, title, Constants.popUpWidth, Constants.popUpHeight);
    } catch (e) {
      instance.loginInProgress = false;
      instance.acquireTokenInProgress = false;

      this.logger.info(ClientAuthErrorMessage.popUpWindowError.code + ":" + ClientAuthErrorMessage.popUpWindowError.desc);
      this.cacheStorage.setItem(Constants.msalError, ClientAuthErrorMessage.popUpWindowError.code);
      this.cacheStorage.setItem(Constants.msalErrorDescription, ClientAuthErrorMessage.popUpWindowError.desc);
      if (reject) {
        reject(ClientAuthError.createPopupWindowError());
      }
      return null;
    }

    // Push popup window handle onto stack for tracking
    window.openedWindows.push(popupWindow);

    const pollTimer = window.setInterval(() => {
      // If popup closed or login in progress, cancel login
      if (popupWindow && popupWindow.closed && (instance.loginInProgress || instance.acquireTokenInProgress)) {
        if (reject) {
          reject(ClientAuthError.createUserCancelledError());
        }
        window.clearInterval(pollTimer);
        if (this.config.framework.isAngular) {
            this.broadcast("msal:popUpClosed", ClientAuthErrorMessage.userCancelledError.code + Constants.resourceDelimiter + ClientAuthErrorMessage.userCancelledError.desc);
            return;
        }
        instance.loginInProgress = false;
        instance.acquireTokenInProgress = false;
      }

      try {
        const popUpWindowLocation = popupWindow.location;

        // If the popup hash changes, close the popup window
        if (popUpWindowLocation.href.indexOf(this.getRedirectUri()) !== -1) {
          window.clearInterval(pollTimer);
          instance.loginInProgress = false;
          instance.acquireTokenInProgress = false;
          this.logger.info("Closing popup window");
          // TODO: Check how this can be extracted for any framework specific code?
          if (this.config.framework.isAngular) {
              this.broadcast("msal:popUpHashChanged", popUpWindowLocation.hash);
              for (let i = 0; i < window.openedWindows.length; i++) {
                  window.openedWindows[i].close();
              }
          }
        }
      } catch (e) {
        // Cross Domain url check error.
        // Will be thrown until AAD redirects the user back to the app"s root page with the token.
        // No need to log or throw this error as it will create unnecessary traffic.
      }
    },
    interval);

    return popupWindow;
  }

  /**
   * @hidden
   *
   * Configures popup window for login.
   *
   * @param urlNavigate
   * @param title
   * @param popUpWidth
   * @param popUpHeight
   * @ignore
   * @hidden
   */
  private openPopup(urlNavigate: string, title: string, popUpWidth: number, popUpHeight: number) {
    try {
      /**
       * adding winLeft and winTop to account for dual monitor
       * using screenLeft and screenTop for IE8 and earlier
       */
      const winLeft = window.screenLeft ? window.screenLeft : window.screenX;
      const winTop = window.screenTop ? window.screenTop : window.screenY;
      /**
       * window.innerWidth displays browser window"s height and width excluding toolbars
       * using document.documentElement.clientWidth for IE8 and earlier
       */
      const width = window.innerWidth || document.documentElement.clientWidth || document.body.clientWidth;
      const height = window.innerHeight || document.documentElement.clientHeight || document.body.clientHeight;
      const left = ((width / 2) - (popUpWidth / 2)) + winLeft;
      const top = ((height / 2) - (popUpHeight / 2)) + winTop;

      // open the window
      const popupWindow = window.open(urlNavigate, title, "width=" + popUpWidth + ", height=" + popUpHeight + ", top=" + top + ", left=" + left);
      if (!popupWindow) {
        throw ClientAuthError.createPopupWindowError();
      }
      if (popupWindow.focus) {
        popupWindow.focus();
      }

      return popupWindow;
    } catch (e) {
      this.logger.error("error opening popup " + e.message);
      this.loginInProgress = false;
      this.acquireTokenInProgress = false;
      throw ClientAuthError.createPopupWindowError(e.toString());
    }
  }

  //#endregion

  //#region Silent Flow

  /**
   * Use this function to obtain a token before every call to the API / resource provider
   *
   * MSAL return's a cached token when available
   * Or it send's a request to the STS to obtain a new token using a hidden iframe.
   *
   * @param {@link AuthenticationParameters}
   *
   * To renew idToken, please pass clientId as the only scope in the Authentication Parameters
   * @returns {Promise.<AuthResponse>} - a promise that is fulfilled when this function has completed, or rejected if an error was raised. Returns the {@link AuthResponse} object
   *
   */
  @resolveTokenOnlyIfOutOfIframe
  acquireTokenSilent(request: AuthenticationParameters): Promise<AuthResponse> {
    return new Promise<AuthResponse>((resolve, reject) => {

      // Validate and filter scopes (the validate function will throw if validation fails)
      this.validateInputScope(request.scopes, true);

      const scope = request.scopes.join(" ").toLowerCase();

      // if the developer passes an account give him the priority
      const account: Account = request.account || this.getAccount();

      // extract if there is an adalIdToken stashed in the cache
      const adalIdToken = this.cacheStorage.getItem(Constants.adalIdToken);

      //if there is no account logged in and no login_hint/sid is passed in the request
      if (!account && !(request.sid  || request.loginHint) && Utils.isEmpty(adalIdToken) ) {
        this.logger.info("User login is required");
        return reject(ClientAuthError.createUserLoginRequiredError());
      }

      const responseType = this.getTokenType(account, request.scopes, true);

      let serverAuthenticationRequest = new ServerRequestParameters(
        AuthorityFactory.CreateInstance(request.authority, this.config.auth.validateAuthority),
        this.clientId,
        request.scopes,
        responseType,
        this.getRedirectUri(),
        request && request.state
      );

      // populate QueryParameters (sid/login_hint/domain_hint) and any other extraQueryParameters set by the developer
      if (Utils.isSSOParam(request) || account) {
        serverAuthenticationRequest = this.populateQueryParams(account, request, serverAuthenticationRequest);
      }
      //if user didn't pass login_hint/sid and adal's idtoken is present, extract the login_hint from the adalIdToken
      else if (!account && !Utils.isEmpty(adalIdToken)) {
        // if adalIdToken exists, extract the SSO info from the same
        const adalIdTokenObject = Utils.extractIdToken(adalIdToken);
        this.logger.verbose("ADAL's idToken exists. Extracting login information from ADAL's idToken ");
        serverAuthenticationRequest = this.populateQueryParams(account, null, serverAuthenticationRequest, adalIdTokenObject);
      }
      let userContainedClaims = request.claimsRequest || serverAuthenticationRequest.claimsValue;

      let authErr: AuthError;
      let cacheResultResponse;

      if (!userContainedClaims) {
        try {
          cacheResultResponse = this.getCachedToken(serverAuthenticationRequest, account);
        } catch (e) {
          authErr = e;
        }
      }

      // resolve/reject based on cacheResult
      if (cacheResultResponse) {
        this.logger.info("Token is already in cache for scope:" + scope);
        resolve(cacheResultResponse);
        return null;
      }
      else if (authErr) {
        this.logger.infoPii(authErr.errorCode + ":" + authErr.errorMessage);
        reject(authErr);
        return null;
      }
      // else proceed with login
      else {
        if (userContainedClaims) {
          this.logger.verbose("Skipped cache lookup since claims were given.");
        } else {
          this.logger.verbose("Token is not in cache for scope:" + scope);
        }
        // Cache result can return null if cache is empty. In that case, set authority to default value if no authority is passed to the api.
        if (!serverAuthenticationRequest.authorityInstance) {
            serverAuthenticationRequest.authorityInstance = request.authority ? AuthorityFactory.CreateInstance(request.authority, this.config.auth.validateAuthority) : this.authorityInstance;
        }
        // cache miss
        return serverAuthenticationRequest.authorityInstance.resolveEndpointsAsync()
        .then(() => {
          // refresh attempt with iframe
          // Already renewing for this scope, callback when we get the token.
          if (window.activeRenewals[scope]) {
            this.logger.verbose("Renew token for scope: " + scope + " is in progress. Registering callback");
            // Active renewals contains the state for each renewal.
            this.registerCallback(window.activeRenewals[scope], scope, resolve, reject);
          }
          else {
            if (request.scopes && request.scopes.indexOf(this.clientId) > -1 && request.scopes.length === 1) {
              // App uses idToken to send to api endpoints
              // Default scope is tracked as clientId to store this token
              this.logger.verbose("renewing idToken");
              this.renewIdToken(request.scopes, resolve, reject, account, serverAuthenticationRequest);
            } else {
              // renew access token
              this.logger.verbose("renewing accesstoken");
              this.renewToken(request.scopes, resolve, reject, account, serverAuthenticationRequest);
            }
          }
        }).catch((err) => {
          this.logger.warning("could not resolve endpoints");
          reject(ClientAuthError.createEndpointResolutionError(err.toString()));
          return null;
        });
      }
    });
  }

  /**
   * @hidden
   * Returns whether current window is in ifram for token renewal
   * @ignore
   */
  public isInIframe() {
      return window.parent !== window;
  }

  /**
   * @hidden
   * Returns whether parent window exists and has msal
   */
  private parentIsMsal() {
    return window.parent !== window && window.parent.msal;
  }

  /**
   * @hidden
   */
  private isInteractionRequired(errorString: string) : boolean {
    if (errorString.indexOf("interaction_required") !== -1 ||
    errorString.indexOf("consent_required") !== -1 ||
    errorString.indexOf("login_required") !== -1) {
      return true;
    }
    return false;
  }

  /**
   * @hidden
   * Calling _loadFrame but with a timeout to signal failure in loadframeStatus. Callbacks are left.
   * registered when network errors occur and subsequent token requests for same resource are registered to the pending request.
   * @ignore
   */
  private loadIframeTimeout(urlNavigate: string, frameName: string, scope: string): void {
    //set iframe session to pending
    const expectedState = window.activeRenewals[scope];
    this.logger.verbose("Set loading state to pending for: " + scope + ":" + expectedState);
    this.cacheStorage.setItem(Constants.renewStatus + expectedState, Constants.tokenRenewStatusInProgress);
    this.loadFrame(urlNavigate, frameName);
    setTimeout(() => {
      if (this.cacheStorage.getItem(Constants.renewStatus + expectedState) === Constants.tokenRenewStatusInProgress) {
        // fail the iframe session if it"s in pending state
        this.logger.verbose("Loading frame has timed out after: " + (this.config.system.loadFrameTimeout / 1000) + " seconds for scope " + scope + ":" + expectedState);
        // Error after timeout
        if (expectedState && window.callbackMappedToRenewStates[expectedState]) {
          window.callbackMappedToRenewStates[expectedState](null, ClientAuthError.createTokenRenewalTimeoutError());
        }

        this.cacheStorage.setItem(Constants.renewStatus + expectedState, Constants.tokenRenewStatusCancelled);
      }
    }, this.config.system.loadFrameTimeout);
  }

  /**
   * @hidden
   * Loads iframe with authorization endpoint URL
   * @ignore
   */
  private loadFrame(urlNavigate: string, frameName: string): void {
    // This trick overcomes iframe navigation in IE
    // IE does not load the page consistently in iframe
    this.logger.info("LoadFrame: " + frameName);
    const frameCheck = frameName;

    setTimeout(() => {
      const frameHandle = this.addHiddenIFrame(frameCheck);
      if (frameHandle.src === "" || frameHandle.src === "about:blank") {
        frameHandle.src = urlNavigate;
        this.logger.infoPii("Frame Name : " + frameName + " Navigated to: " + urlNavigate);
      }
    },
    this.config.system.navigateFrameWait);
  }

  /**
   * @hidden
   * Adds the hidden iframe for silent token renewal.
   * @ignore
   */
  private addHiddenIFrame(iframeId: string): HTMLIFrameElement {
    if (typeof iframeId === "undefined") {
      return null;
    }

    this.logger.info("Add msal frame to document:" + iframeId);
    let adalFrame = document.getElementById(iframeId) as HTMLIFrameElement;
    if (!adalFrame) {
      if (document.createElement &&
        document.documentElement &&
        (window.navigator.userAgent.indexOf("MSIE 5.0") === -1)) {
        const ifr = document.createElement("iframe");
        ifr.setAttribute("id", iframeId);
        ifr.style.visibility = "hidden";
        ifr.style.position = "absolute";
        ifr.style.width = ifr.style.height = "0";
        ifr.style.border = "0";
        adalFrame = (document.getElementsByTagName("body")[0].appendChild(ifr) as HTMLIFrameElement);
      } else if (document.body && document.body.insertAdjacentHTML) {
          document.body.insertAdjacentHTML("beforeend", "<iframe name='" + iframeId + "' id='" + iframeId + "' style='display:none'></iframe>");
      }

      if (window.frames && window.frames[iframeId]) {
        adalFrame = window.frames[iframeId];
      }
    }

    return adalFrame;
  }

  //#endregion

  //#region General Helpers

  /**
   * @hidden
   *
   * Adds login_hint to authorization URL which is used to pre-fill the username field of sign in page for the user if known ahead of time
   * domain_hint can be one of users/organizations which when added skips the email based discovery process of the user
   * domain_req utid received as part of the clientInfo
   * login_req uid received as part of clientInfo
   * Also does a sanity check for extraQueryParameters passed by the user to ensure no repeat queryParameters
   *
   * @param {@link Account} account - Account for which the token is requested
   * @param queryparams
   * @param {@link ServerRequestParameters}
   * @ignore
   */
  private addHintParameters(accountObj: Account, qParams: QPDict, serverReqParams: ServerRequestParameters): QPDict {

    const account: Account = accountObj || this.getAccount();

    // This is a final check for all queryParams added so far; preference order: sid > login_hint
    // sid cannot be passed along with login_hint or domain_hint, hence we check both are not populated yet in queryParameters
    if (account && !qParams[SSOTypes.SID]) {
      // sid - populate only if login_hint is not already populated and the account has sid
      const populateSID = !qParams[SSOTypes.LOGIN_HINT] && account.sid && serverReqParams.promptValue === PromptState.NONE;
      if (populateSID) {
          qParams = Utils.addSSOParameter(SSOTypes.SID, account.sid, qParams);
      }
      // login_hint - account.userName
      else {
        const populateLoginHint = !qParams[SSOTypes.LOGIN_HINT] && account.userName && !Utils.isEmpty(account.userName);
        if (populateLoginHint) {
          qParams = Utils.addSSOParameter(SSOTypes.LOGIN_HINT, account.userName, qParams);
        }
      }

      const populateReqParams = !qParams[SSOTypes.DOMAIN_REQ] && !qParams[SSOTypes.LOGIN_REQ];
      if (populateReqParams) {
        qParams = Utils.addSSOParameter(SSOTypes.HOMEACCOUNT_ID, account.homeAccountIdentifier, qParams);
      }
    }

    return qParams;
  }

  /**
   * @hidden
   * Used to redirect the browser to the STS authorization endpoint
   * @param {string} urlNavigate - URL of the authorization endpoint
   */
  private promptUser(urlNavigate: string) {
    // Navigate if valid URL
    if (urlNavigate && !Utils.isEmpty(urlNavigate)) {
      this.logger.infoPii("Navigate to:" + urlNavigate);
      window.location.replace(urlNavigate);
    }
    else {
      this.logger.info("Navigate url is empty");
      throw AuthError.createUnexpectedError("Navigate url is empty");
    }
  }

  /**
   * @hidden
   * Used to add the developer requested callback to the array of callbacks for the specified scopes. The updated array is stored on the window object
   * @param {string} expectedState - Unique state identifier (guid).
   * @param {string} scope - Developer requested permissions. Not all scopes are guaranteed to be included in the access token returned.
   * @param {Function} resolve - The resolve function of the promise object.
   * @param {Function} reject - The reject function of the promise object.
   * @ignore
   */
  private registerCallback(expectedState: string, scope: string, resolve: Function, reject: Function): void {
    // track active renewals
    window.activeRenewals[scope] = expectedState;

    // initialize callbacks mapped array
    if (!window.promiseMappedToRenewStates[expectedState]) {
        window.promiseMappedToRenewStates[expectedState] = [];
    }
    // indexing on the current state, push the callback params to callbacks mapped
    window.promiseMappedToRenewStates[expectedState].push({ resolve: resolve, reject: reject });

    // Store the server esponse in the current window??
    if (!window.callbackMappedToRenewStates[expectedState]) {
      window.callbackMappedToRenewStates[expectedState] =
      (response: AuthResponse, error: AuthError) => {
        // reset active renewals
        window.activeRenewals[scope] = null;

        // for all promiseMappedtoRenewStates for a given 'state' - call the reject/resolve with error/token respectively
        for (let i = 0; i < window.promiseMappedToRenewStates[expectedState].length; ++i) {
          try {
            if (error) {
                window.promiseMappedToRenewStates[expectedState][i].reject(error);
            } else if (response) {
                window.promiseMappedToRenewStates[expectedState][i].resolve(response);
            } else {
              throw AuthError.createUnexpectedError("Error and response are both null");
            }
          } catch (e) {
            this.logger.warning(e);
          }
        }

        // reset
        window.promiseMappedToRenewStates[expectedState] = null;
        window.callbackMappedToRenewStates[expectedState] = null;
      };
    }
  }

  //#endregion

  //#region Logout

  /**
   * Use to log out the current user, and redirect the user to the postLogoutRedirectUri.
   * Default behaviour is to redirect the user to `window.location.href`.
   */
  logout(): void {
    this.clearCache();
    this.account = null;
    let logout = "";
    if (this.getPostLogoutRedirectUri()) {
      logout = "post_logout_redirect_uri=" + encodeURIComponent(this.getPostLogoutRedirectUri());
    }
    this.authorityInstance.resolveEndpointsAsync().then(authority => {
        const urlNavigate = authority.EndSessionEndpoint
            ? `${authority.EndSessionEndpoint}?${logout}`
            : `${this.authority}oauth2/v2.0/logout?${logout}`;
        this.promptUser(urlNavigate);
    });
  }

  /**
   * @hidden
   * Clear all access tokens in the cache.
   * @ignore
   */
  protected clearCache(): void {
    window.renewStates = [];
    const accessTokenItems = this.cacheStorage.getAllAccessTokens(Constants.clientId, Constants.homeAccountIdentifier);
    for (let i = 0; i < accessTokenItems.length; i++) {
      this.cacheStorage.removeItem(JSON.stringify(accessTokenItems[i].key));
    }
    this.cacheStorage.resetCacheItems();
    this.cacheStorage.clearCookie();
  }

  /**
   * @hidden
   * Clear a given access token from the cache.
   *
   * @param accessToken
   */
  protected clearCacheForScope(accessToken: string) {
    const accessTokenItems = this.cacheStorage.getAllAccessTokens(Constants.clientId, Constants.homeAccountIdentifier);
    for (let i = 0; i < accessTokenItems.length; i++) {
        let token = accessTokenItems[i];
        if (token.value.accessToken === accessToken) {
            this.cacheStorage.removeItem(JSON.stringify(token.key));
        }
    }
  }

  //#endregion

  //#region Response

  /**
   * @hidden
   * Used to call the constructor callback with the token/error
   * @param {string} [hash=window.location.hash] - Hash fragment of Url.
   */
  private processCallBack(hash: string, stateInfo: ResponseStateInfo, parentCallback?: Function): void {
    this.logger.info("Processing the callback from redirect response");
    // get the state info from the hash
    if (!stateInfo) {
      stateInfo = this.getResponseState(hash);
    }

    let response : AuthResponse;
    let authErr : AuthError;
    // Save the token info from the hash
    try {
      response = this.saveTokenFromHash(hash, stateInfo);
    } catch (err) {
      authErr = err;
    }

    // remove hash from the cache
    this.cacheStorage.removeItem(Constants.urlHash);

    try {
      // Clear the cookie in the hash
      this.cacheStorage.clearCookie();
      const accountState: string = this.getAccountState(stateInfo.state);
      if (response) {
        if ((stateInfo.requestType === Constants.renewToken) || response.accessToken) {
          if (window.parent !== window) {
            this.logger.verbose("Window is in iframe, acquiring token silently");
          } else {
            this.logger.verbose("acquiring token interactive in progress");
          }
          response.tokenType = Constants.accessToken;
        }
        else if (stateInfo.requestType === Constants.login) {
          response.tokenType = Constants.idToken;
        }
        if (!parentCallback) {
          this.redirectSuccessHandler(response);
          return;
        }
      } else if (!parentCallback) {
        this.redirectErrorHandler(authErr, buildResponseStateOnly(accountState));
        return;
      }

      parentCallback(response, authErr);
    } catch (err) {
      this.logger.error("Error occurred in token received callback function: " + err);
      throw ClientAuthError.createErrorInCallbackFunction(err.toString());
    }
  }

  /**
   * @hidden
   * This method must be called for processing the response received from the STS. It extracts the hash, processes the token or error information and saves it in the cache. It then
   * calls the registered callbacks in case of redirect or resolves the promises with the result.
   * @param {string} [hash=window.location.hash] - Hash fragment of Url.
   */
  private handleAuthenticationResponse(hash: string): void {
    // retrieve the hash
    if (hash == null) {
      hash = window.location.hash;
    }

    let self = null;
    let isPopup: boolean = false;
    let isWindowOpenerMsal = false;

    // Check if the current window opened the iFrame/popup
    try {
      isWindowOpenerMsal = window.opener && window.opener.msal && window.opener.msal !== window.msal;
    } catch (err) {
      // err = SecurityError: Blocked a frame with origin "[url]" from accessing a cross-origin frame.
      isWindowOpenerMsal = false;
    }

    // Set the self to the window that created the popup/iframe
    if (isWindowOpenerMsal) {
      self = window.opener.msal;
      isPopup = true;
    } else if (window.parent && window.parent.msal) {
      self = window.parent.msal;
    }

    // if (window.parent !== window), by using self, window.parent becomes equal to window in getResponseState method specifically
    const stateInfo = self.getResponseState(hash);

    let tokenResponseCallback: (response: AuthResponse, error: AuthError) => void = null;

    self.logger.info("Returned from redirect url");
    // If parent window is the msal instance which opened the current window (iframe)
    if (this.parentIsMsal()) {
        tokenResponseCallback = window.parent.callbackMappedToRenewStates[stateInfo.state];
    }
    // Current window is window opener (popup)
    else if (isWindowOpenerMsal) {
        tokenResponseCallback = window.opener.callbackMappedToRenewStates[stateInfo.state];
    }
    // Redirect cases
    else {
      tokenResponseCallback = null;
      // if set to navigate to loginRequest page post login
      if (self.config.auth.navigateToLoginRequestUrl) {
        self.cacheStorage.setItem(Constants.urlHash, hash);
        if (window.parent === window && !isPopup) {
          window.location.href = self.cacheStorage.getItem(Constants.loginRequest, self.inCookie);
        }
        return;
      }
      else {
        window.location.hash = "";
      }
      if (!this.redirectCallbacksSet) {
        // We reached this point too early - cache hash, return and process in handleRedirectCallbacks
        self.cacheStorage.setItem(Constants.urlHash, hash);
        return;
      }
    }

    self.processCallBack(hash, stateInfo, tokenResponseCallback);

    // If current window is opener, close all windows
    if (isWindowOpenerMsal) {
      for (let i = 0; i < window.opener.openedWindows.length; i++) {
        window.opener.openedWindows[i].close();
      }
    }
  }

  /**
   * @hidden
   * Returns deserialized portion of URL hash
   * @param hash
   */
  private deserializeHash(hash: string) {
    hash = this.getHash(hash);
    return Utils.deserialize(hash);
  }

  /**
   * @hidden
   * Creates a stateInfo object from the URL fragment and returns it.
   * @param {string} hash  -  Hash passed from redirect page
   * @returns {TokenResponse} an object created from the redirect response from AAD comprising of the keys - parameters, requestType, stateMatch, stateResponse and valid.
   * @ignore
   */
  protected getResponseState(hash: string): ResponseStateInfo {
    const parameters = this.deserializeHash(hash);
    let stateResponse: ResponseStateInfo;
    if (!parameters) {
      throw AuthError.createUnexpectedError("Hash was not parsed correctly.");
    }
    if (parameters.hasOwnProperty("state")) {
      stateResponse = {
        requestType: Constants.unknown,
        state: parameters.state,
        stateMatch: false
      };
    } else {
      throw AuthError.createUnexpectedError("Hash does not contain state.");
    }
    // async calls can fire iframe and login request at the same time if developer does not use the API as expected
    // incoming callback needs to be looked up to find the request type

    // loginRedirect
    if (stateResponse.state === this.cacheStorage.getItem(Constants.stateLogin, this.inCookie) || stateResponse.state === this.silentAuthenticationState) { // loginRedirect
      stateResponse.requestType = Constants.login;
      stateResponse.stateMatch = true;
      return stateResponse;
    }
    // acquireTokenRedirect
    else if (stateResponse.state === this.cacheStorage.getItem(Constants.stateAcquireToken, this.inCookie)) { //acquireTokenRedirect
      stateResponse.requestType = Constants.renewToken;
      stateResponse.stateMatch = true;
      return stateResponse;
    }

    // external api requests may have many renewtoken requests for different resource
    if (!stateResponse.stateMatch) {
      stateResponse.requestType = window.requestType;
      const statesInParentContext = window.renewStates;
      for (let i = 0; i < statesInParentContext.length; i++) {
        if (statesInParentContext[i] === stateResponse.state) {
          stateResponse.stateMatch = true;
          break;
        }
      }
    }

    return stateResponse;
  }

  //#endregion

  //#region Token Processing (Extract to TokenProcessing.ts)

  /**
   * @hidden
   * Used to get token for the specified set of scopes from the cache
   * @param {@link ServerRequestParameters} - Request sent to the STS to obtain an id_token/access_token
   * @param {Account} account - Account for which the scopes were requested
   */
  private getCachedToken(serverAuthenticationRequest: ServerRequestParameters, account: Account): AuthResponse {
    let accessTokenCacheItem: AccessTokenCacheItem = null;
    const scopes = serverAuthenticationRequest.scopes;

    // filter by clientId and account
    const tokenCacheItems = this.cacheStorage.getAllAccessTokens(this.clientId, account ? account.homeAccountIdentifier : null);

    // No match found after initial filtering
    if (tokenCacheItems.length === 0) {
      return null;
    }

    const filteredItems: Array<AccessTokenCacheItem> = [];

    // if no authority passed
    if (!serverAuthenticationRequest.authority) {
      // filter by scope
      for (let i = 0; i < tokenCacheItems.length; i++) {
        const cacheItem = tokenCacheItems[i];
        const cachedScopes = cacheItem.key.scopes.split(" ");
        if (Utils.containsScope(cachedScopes, scopes)) {
          filteredItems.push(cacheItem);
        }
      }

      // if only one cached token found
      if (filteredItems.length === 1) {
        accessTokenCacheItem = filteredItems[0];
        serverAuthenticationRequest.authorityInstance = AuthorityFactory.CreateInstance(accessTokenCacheItem.key.authority, this.config.auth.validateAuthority);
      }
      // if more than one cached token is found
      else if (filteredItems.length > 1) {
        throw ClientAuthError.createMultipleMatchingTokensInCacheError(scopes.toString());
      }
      // if no match found, check if there was a single authority used
      else {
        const authorityList = this.getUniqueAuthority(tokenCacheItems, "authority");
        if (authorityList.length > 1) {
          throw ClientAuthError.createMultipleAuthoritiesInCacheError(scopes.toString());
        }

        serverAuthenticationRequest.authorityInstance = AuthorityFactory.CreateInstance(authorityList[0], this.config.auth.validateAuthority);
      }
    }
    // if an authority is passed in the API
    else {
      // filter by authority and scope
      for (let i = 0; i < tokenCacheItems.length; i++) {
        const cacheItem = tokenCacheItems[i];
        const cachedScopes = cacheItem.key.scopes.split(" ");
        if (Utils.containsScope(cachedScopes, scopes) && Utils.CanonicalizeUri(cacheItem.key.authority) === serverAuthenticationRequest.authority) {
          filteredItems.push(cacheItem);
        }
      }
      // no match
      if (filteredItems.length === 0) {
        return null;
      }
      // if only one cachedToken Found
      else if (filteredItems.length === 1) {
        accessTokenCacheItem = filteredItems[0];
      }
      else {
        // if more than cached token is found
        throw ClientAuthError.createMultipleMatchingTokensInCacheError(scopes.toString());
      }
    }

    if (accessTokenCacheItem != null) {
      let expired = Number(accessTokenCacheItem.value.expiresIn);
      // If expiration is within offset, it will force renew
      const offset = this.config.system.tokenRenewalOffsetSeconds || 300;
      if (expired && (expired > Utils.now() + offset)) {
        let idToken = new IdToken(accessTokenCacheItem.value.idToken);
        if (!account) {
          account = this.getAccount();
          if (!account) {
            throw AuthError.createUnexpectedError("Account should not be null here.");
          }
        }
        const aState = this.getAccountState(serverAuthenticationRequest.state);
        let response : AuthResponse = {
          uniqueId: "",
          tenantId: "",
          tokenType: (accessTokenCacheItem.value.idToken === accessTokenCacheItem.value.accessToken) ? Constants.idToken : Constants.accessToken,
          idToken: idToken,
          accessToken: accessTokenCacheItem.value.accessToken,
          scopes: accessTokenCacheItem.key.scopes.split(" "),
          expiresOn: new Date(expired * 1000),
          account: account,
          accountState: aState,
        };
        Utils.setResponseIdToken(response, idToken);
        return response;
      } else {
        this.cacheStorage.removeItem(JSON.stringify(filteredItems[0].key));
        return null;
      }
    } else {
      return null;
    }
  }

  /**
   * @hidden
   * Used to get a unique list of authoritues from the cache
   * @param {Array<AccessTokenCacheItem>}  accessTokenCacheItems - accessTokenCacheItems saved in the cache
   * @ignore
   */
  private getUniqueAuthority(accessTokenCacheItems: Array<AccessTokenCacheItem>, property: string): Array<string> {
    const authorityList: Array<string> = [];
    const flags: Array<string> = [];
    accessTokenCacheItems.forEach(element => {
      if (element.key.hasOwnProperty(property) && (flags.indexOf(element.key[property]) === -1)) {
        flags.push(element.key[property]);
        authorityList.push(element.key[property]);
      }
    });
    return authorityList;
  }

  /**
   * @hidden
   * Check if ADAL id_token exists and return if exists.
   *
   */
  private extractADALIdToken(): any {
    const adalIdToken = this.cacheStorage.getItem(Constants.adalIdToken);
    if (!Utils.isEmpty(adalIdToken)) {
        return Utils.extractIdToken(adalIdToken);
    }
    return null;
  }

  /**
   * @hidden
   * Acquires access token using a hidden iframe.
   * @ignore
   */
  private renewToken(scopes: Array<string>, resolve: Function, reject: Function, account: Account, serverAuthenticationRequest: ServerRequestParameters): void {
    const scope = scopes.join(" ").toLowerCase();
    this.logger.verbose("renewToken is called for scope:" + scope);
    const frameHandle = this.addHiddenIFrame("msalRenewFrame" + scope);

    this.updateCacheEntries(serverAuthenticationRequest, account);
    this.logger.verbose("Renew token Expected state: " + serverAuthenticationRequest.state);

    // Build urlNavigate with "prompt=none" and navigate to URL in hidden iFrame
    let urlNavigate = Utils.urlRemoveQueryStringParameter(serverAuthenticationRequest.createNavigateUrl(scopes), Constants.prompt) + Constants.prompt_none;

    window.renewStates.push(serverAuthenticationRequest.state);
    window.requestType = Constants.renewToken;
    this.registerCallback(serverAuthenticationRequest.state, scope, resolve, reject);
    this.logger.infoPii("Navigate to:" + urlNavigate);
    frameHandle.src = "about:blank";
    this.loadIframeTimeout(urlNavigate, "msalRenewFrame" + scope, scope);
  }

  /**
   * @hidden
   * Renews idtoken for app"s own backend when clientId is passed as a single scope in the scopes array.
   * @ignore
   */
  private renewIdToken(scopes: Array<string>, resolve: Function, reject: Function, account: Account, serverAuthenticationRequest: ServerRequestParameters): void {

    this.logger.info("renewidToken is called");
    const frameHandle = this.addHiddenIFrame("msalIdTokenFrame");

    this.updateCacheEntries(serverAuthenticationRequest, account);

    this.logger.verbose("Renew Idtoken Expected state: " + serverAuthenticationRequest.state);

    // Build urlNavigate with "prompt=none" and navigate to URL in hidden iFrame
    let urlNavigate = Utils.urlRemoveQueryStringParameter(serverAuthenticationRequest.createNavigateUrl(scopes), Constants.prompt) + Constants.prompt_none;

    if (this.silentLogin) {
        window.requestType = Constants.login;
        this.silentAuthenticationState = serverAuthenticationRequest.state;
    } else {
        window.requestType = Constants.renewToken;
        window.renewStates.push(serverAuthenticationRequest.state);
    }

    // note: scope here is clientId
    this.registerCallback(serverAuthenticationRequest.state, this.clientId, resolve, reject);
    this.logger.infoPii("Navigate to:" + urlNavigate);
    frameHandle.src = "about:blank";
    this.loadIframeTimeout(urlNavigate, "msalIdTokenFrame", this.clientId);
  }

  /**
   * @hidden
   *
   * This method must be called for processing the response received from AAD. It extracts the hash, processes the token or error, saves it in the cache and calls the registered callbacks with the result.
   * @param {string} authority authority received in the redirect response from AAD.
   * @param {TokenResponse} requestInfo an object created from the redirect response from AAD comprising of the keys - parameters, requestType, stateMatch, stateResponse and valid.
   * @param {Account} account account object for which scopes are consented for. The default account is the logged in account.
   * @param {ClientInfo} clientInfo clientInfo received as part of the response comprising of fields uid and utid.
   * @param {IdToken} idToken idToken received as part of the response.
   * @ignore
   * @private
   */
  /* tslint:disable:no-string-literal */
  private saveAccessToken(response: AuthResponse, authority: string, parameters: any, clientInfo: string): AuthResponse {
    let scope: string;
    let accessTokenResponse = { ...response };
    const clientObj: ClientInfo = new ClientInfo(clientInfo);

    // if the response contains "scope"
    if (parameters.hasOwnProperty("scope")) {
      // read the scopes
      scope = parameters["scope"];
      const consentedScopes = scope.split(" ");

      // retrieve all access tokens from the cache, remove the dup scores
      const accessTokenCacheItems = this.cacheStorage.getAllAccessTokens(this.clientId, authority);

      for (let i = 0; i < accessTokenCacheItems.length; i++) {
        const accessTokenCacheItem = accessTokenCacheItems[i];

        if (accessTokenCacheItem.key.homeAccountIdentifier === response.account.homeAccountIdentifier) {
          const cachedScopes = accessTokenCacheItem.key.scopes.split(" ");
          if (Utils.isIntersectingScopes(cachedScopes, consentedScopes)) {
            this.cacheStorage.removeItem(JSON.stringify(accessTokenCacheItem.key));
          }
        }
      }

      // Generate and cache accessTokenKey and accessTokenValue
      const expiresIn = Utils.expiresIn(parameters[Constants.expiresIn]).toString();
      const accessTokenKey = new AccessTokenKey(authority, this.clientId, scope, clientObj.uid, clientObj.utid);
      const accessTokenValue = new AccessTokenValue(parameters[Constants.accessToken], response.idToken.rawIdToken, expiresIn, clientInfo);

      this.cacheStorage.setItem(JSON.stringify(accessTokenKey), JSON.stringify(accessTokenValue));

      accessTokenResponse.accessToken  = parameters[Constants.accessToken];
      accessTokenResponse.scopes = consentedScopes;
      let exp = Number(expiresIn);
      if (exp) {
        accessTokenResponse.expiresOn = new Date((Utils.now() + exp) * 1000);
      } else {
        this.logger.error("Could not parse expiresIn parameter. Given value: " + expiresIn);
      }
    }
    // if the response does not contain "scope" - scope is usually client_id and the token will be id_token
    else {
      scope = this.clientId;

      // Generate and cache accessTokenKey and accessTokenValue
      const accessTokenKey = new AccessTokenKey(authority, this.clientId, scope, clientObj.uid, clientObj.utid);

      const accessTokenValue = new AccessTokenValue(parameters[Constants.idToken], parameters[Constants.idToken], response.idToken.expiration, clientInfo);
      this.cacheStorage.setItem(JSON.stringify(accessTokenKey), JSON.stringify(accessTokenValue));
      accessTokenResponse.scopes = [scope];
      accessTokenResponse.accessToken = parameters[Constants.idToken];
      let exp = Number(response.idToken.expiration);
      if (exp) {
        accessTokenResponse.expiresOn = new Date(exp * 1000);
      } else {
        this.logger.error("Could not parse expiresIn parameter");
      }
    }
    return accessTokenResponse;
  }

  /**
   * @hidden
   * Saves token or error received in the response from AAD in the cache. In case of id_token, it also creates the account object.
   * @ignore
   */
  protected saveTokenFromHash(hash: string, stateInfo: ResponseStateInfo): AuthResponse {
    this.logger.info("State status:" + stateInfo.stateMatch + "; Request type:" + stateInfo.requestType);
    this.cacheStorage.setItem(Constants.msalError, "");
    this.cacheStorage.setItem(Constants.msalErrorDescription, "");

    let response : AuthResponse = {
      uniqueId: "",
      tenantId: "",
      tokenType: "",
      idToken: null,
      accessToken: null,
      scopes: [],
      expiresOn: null,
      account: null,
      accountState: "",
    };

    let error: AuthError;
    const hashParams = this.deserializeHash(hash);
    let authorityKey: string = "";
    let acquireTokenAccountKey: string = "";

    // If server returns an error
    if (hashParams.hasOwnProperty(Constants.errorDescription) || hashParams.hasOwnProperty(Constants.error)) {
      this.logger.infoPii("Error :" + hashParams[Constants.error] + "; Error description:" + hashParams[Constants.errorDescription]);
      this.cacheStorage.setItem(Constants.msalError, hashParams[Constants.error]);
      this.cacheStorage.setItem(Constants.msalErrorDescription, hashParams[Constants.errorDescription]);

      // login
      if (stateInfo.requestType === Constants.login) {
        this.loginInProgress = false;
        this.cacheStorage.setItem(Constants.loginError, hashParams[Constants.errorDescription] + ":" + hashParams[Constants.error]);
        authorityKey = Storage.generateAuthorityKey(stateInfo.state);
      }

      // acquireToken
      if (stateInfo.requestType === Constants.renewToken) {
        this.acquireTokenInProgress = false;
        authorityKey = Storage.generateAuthorityKey(stateInfo.state);

        const account: Account = this.getAccount();
        let accountId;

        if (account && !Utils.isEmpty(account.homeAccountIdentifier)) {
            accountId = account.homeAccountIdentifier;
        }
        else {
            accountId = Constants.no_account;
        }

        acquireTokenAccountKey = Storage.generateAcquireTokenAccountKey(accountId, stateInfo.state);
      }

<<<<<<< HEAD
      if (this.isInteractionRequired(hashParams[Constants.errorDescription])) {
=======
      if (this.isInteractionRequired(hashParams[Constants.error]) || this.isInteractionRequired(hashParams[Constants.errorDescription])) {
>>>>>>> f062d6b5
        error = new InteractionRequiredAuthError(hashParams[Constants.error], hashParams[Constants.errorDescription]);
      } else {
        error = new ServerError(hashParams[Constants.error], hashParams[Constants.errorDescription]);
      }
    }
    // If the server returns "Success"
    else {
      // Verify the state from redirect and record tokens to storage if exists
      if (stateInfo.stateMatch) {
        this.logger.info("State is right");
        if (hashParams.hasOwnProperty(Constants.sessionState)) {
            this.cacheStorage.setItem(Constants.msalSessionState, hashParams[Constants.sessionState]);
        }
        response.accountState = this.getAccountState(stateInfo.state);

        let clientInfo: string = "";

        // Process access_token
        if (hashParams.hasOwnProperty(Constants.accessToken)) {
          this.logger.info("Fragment has access token");
          this.acquireTokenInProgress = false;

          // retrieve the id_token from response if present :
          if (hashParams.hasOwnProperty(Constants.idToken)) {
            response.idToken = new IdToken(hashParams[Constants.idToken]);
          } else {
            response = Utils.setResponseIdToken(response, new IdToken(this.cacheStorage.getItem(Constants.idTokenKey)));
          }

          // retrieve the authority from cache and replace with tenantID
          const authorityKey = Storage.generateAuthorityKey(stateInfo.state);
          let authority: string = this.cacheStorage.getItem(authorityKey, this.inCookie);

          if (!Utils.isEmpty(authority)) {
            authority = Utils.replaceTenantPath(authority, response.tenantId);
          }

          // retrieve client_info - if it is not found, generate the uid and utid from idToken
          if (hashParams.hasOwnProperty(Constants.clientInfo)) {
            clientInfo = hashParams[Constants.clientInfo];
          } else {
            this.logger.warning("ClientInfo not received in the response from AAD");
            throw ClientAuthError.createClientInfoNotPopulatedError("ClientInfo not received in the response from the server");
          }

          response.account = Account.createAccount(response.idToken, new ClientInfo(clientInfo));

          let accountKey: string;
          if (response.account && !Utils.isEmpty(response.account.homeAccountIdentifier)) {
            accountKey = response.account.homeAccountIdentifier;
          }
          else {
            accountKey = Constants.no_account;
          }

          acquireTokenAccountKey = Storage.generateAcquireTokenAccountKey(accountKey, stateInfo.state);
          const acquireTokenAccountKey_noaccount = Storage.generateAcquireTokenAccountKey(Constants.no_account, stateInfo.state);

          let cachedAccount: string = this.cacheStorage.getItem(acquireTokenAccountKey);
          let acquireTokenAccount: Account;

          // Check with the account in the Cache
          if (!Utils.isEmpty(cachedAccount)) {
            acquireTokenAccount = JSON.parse(cachedAccount);
            if (response.account && acquireTokenAccount && Utils.compareAccounts(response.account, acquireTokenAccount)) {
              response = this.saveAccessToken(response, authority, hashParams, clientInfo);
              this.logger.info("The user object received in the response is the same as the one passed in the acquireToken request");
            }
            else {
              this.logger.warning(
                "The account object created from the response is not the same as the one passed in the acquireToken request");
            }
          }
          else if (!Utils.isEmpty(this.cacheStorage.getItem(acquireTokenAccountKey_noaccount))) {
            response = this.saveAccessToken(response, authority, hashParams, clientInfo);
          }
        }

        // Process id_token
        if (hashParams.hasOwnProperty(Constants.idToken)) {
            this.logger.info("Fragment has id token");

            // login no longer in progress
            this.loginInProgress = false;
            response = Utils.setResponseIdToken(response, new IdToken(hashParams[Constants.idToken]));
            if (hashParams.hasOwnProperty(Constants.clientInfo)) {
              clientInfo = hashParams[Constants.clientInfo];
            } else {
              this.logger.warning("ClientInfo not received in the response from AAD");
            }

            authorityKey = Storage.generateAuthorityKey(stateInfo.state);
            let authority: string = this.cacheStorage.getItem(authorityKey, this.inCookie);

            if (!Utils.isEmpty(authority)) {
              authority = Utils.replaceTenantPath(authority, response.idToken.tenantId);
            }

            this.account = Account.createAccount(response.idToken, new ClientInfo(clientInfo));
            response.account = this.account;

            if (response.idToken && response.idToken.nonce) {
              // check nonce integrity if idToken has nonce - throw an error if not matched
              if (response.idToken.nonce !== this.cacheStorage.getItem(Constants.nonceIdToken, this.inCookie)) {
                this.account = null;
                this.cacheStorage.setItem(Constants.loginError, "Nonce Mismatch. Expected Nonce: " + this.cacheStorage.getItem(Constants.nonceIdToken, this.inCookie) + "," + "Actual Nonce: " + response.idToken.nonce);
                this.logger.error("Nonce Mismatch.Expected Nonce: " + this.cacheStorage.getItem(Constants.nonceIdToken, this.inCookie) + "," + "Actual Nonce: " + response.idToken.nonce);
                error = ClientAuthError.createNonceMismatchError(this.cacheStorage.getItem(Constants.nonceIdToken, this.inCookie), response.idToken.nonce);
              }
              // Save the token
              else {
                this.cacheStorage.setItem(Constants.idTokenKey, hashParams[Constants.idToken]);
                this.cacheStorage.setItem(Constants.msalClientInfo, clientInfo);

                // Save idToken as access token for app itself
                this.saveAccessToken(response, authority, hashParams, clientInfo);
              }
            } else {
              authorityKey = stateInfo.state;
              acquireTokenAccountKey = stateInfo.state;

              this.logger.error("Invalid id_token received in the response");
              error = ClientAuthError.createInvalidIdTokenError(response.idToken);
              this.cacheStorage.setItem(Constants.msalError, error.errorCode);
              this.cacheStorage.setItem(Constants.msalErrorDescription, error.errorMessage);
            }
        }
      }
      // State mismatch - unexpected/invalid state
      else {
        authorityKey = stateInfo.state;
        acquireTokenAccountKey = stateInfo.state;

        const expectedState = this.cacheStorage.getItem(Constants.stateLogin, this.inCookie);
        this.logger.error("State Mismatch.Expected State: " + expectedState + "," + "Actual State: " + stateInfo.state);
        error = ClientAuthError.createInvalidStateError(stateInfo.state, expectedState);
        this.cacheStorage.setItem(Constants.msalError, error.errorCode);
        this.cacheStorage.setItem(Constants.msalErrorDescription, error.errorMessage);
      }
    }

    this.cacheStorage.setItem(Constants.renewStatus + stateInfo.state, Constants.tokenRenewStatusCompleted);
<<<<<<< HEAD
    this.cacheStorage.removeAcquireTokenEntries();
=======
    this.cacheStorage.removeAcquireTokenEntries(stateInfo.state);
>>>>>>> f062d6b5
    // this is required if navigateToLoginRequestUrl=false
    if (this.inCookie) {
      this.cacheStorage.setItemCookie(authorityKey, "", -1);
      this.cacheStorage.clearCookie();
    }
    if (error) {
      throw error;
    }

    if (!response) {
        throw AuthError.createUnexpectedError("Response is null");
    }
    return response;
  }
  /* tslint:enable:no-string-literal */

  //#endregion

  //#region Account

  /**
   * Returns the signed in account
   * (the account object is created at the time of successful login)
   * or null when no state is found
   * @returns {@link Account} - the account object stored in MSAL
   */
  getAccount(): Account {
    // if a session already exists, get the account from the session
    if (this.account) {
      return this.account;
    }

    // frame is used to get idToken and populate the account for the given session
    const rawIdToken = this.cacheStorage.getItem(Constants.idTokenKey);
    const rawClientInfo = this.cacheStorage.getItem(Constants.msalClientInfo);

    if (!Utils.isEmpty(rawIdToken) && !Utils.isEmpty(rawClientInfo)) {
      const idToken = new IdToken(rawIdToken);
      const clientInfo = new ClientInfo(rawClientInfo);
      this.account = Account.createAccount(idToken, clientInfo);
      return this.account;
    }
    // if login not yet done, return null
    return null;
  }

  /**
   * @hidden
   *
   * Extracts state value from the accountState sent with the authentication request.
   * @returns {string} scope.
   * @ignore
   */
  getAccountState (state: string) {
    if (state) {
      const splitIndex = state.indexOf("|");
      if (splitIndex > -1 && splitIndex + 1 < state.length) {
        return state.substring(splitIndex + 1);
      }
    }
    return state;
  }

  /**
   * Use to get a list of unique accounts in MSAL cache based on homeAccountIdentifier.
   *
   * @param {@link Array<Account>} Account - all unique accounts in MSAL cache.
   */
  getAllAccounts(): Array<Account> {
    const accounts: Array<Account> = [];
    const accessTokenCacheItems = this.cacheStorage.getAllAccessTokens(Constants.clientId, Constants.homeAccountIdentifier);

    for (let i = 0; i < accessTokenCacheItems.length; i++) {
      const idToken = new IdToken(accessTokenCacheItems[i].value.idToken);
      const clientInfo = new ClientInfo(accessTokenCacheItems[i].value.homeAccountIdentifier);
      const account: Account = Account.createAccount(idToken, clientInfo);
      accounts.push(account);
    }

    return this.getUniqueAccounts(accounts);
  }

  /**
   * @hidden
   *
   * Used to filter accounts based on homeAccountIdentifier
   * @param {Array<Account>}  Accounts - accounts saved in the cache
   * @ignore
   */
  private getUniqueAccounts(accounts: Array<Account>): Array<Account> {
    if (!accounts || accounts.length <= 1) {
      return accounts;
    }

    const flags: Array<string> = [];
    const uniqueAccounts: Array<Account> = [];
    for (let index = 0; index < accounts.length; ++index) {
      if (accounts[index].homeAccountIdentifier && flags.indexOf(accounts[index].homeAccountIdentifier) === -1) {
        flags.push(accounts[index].homeAccountIdentifier);
        uniqueAccounts.push(accounts[index]);
      }
    }

    return uniqueAccounts;
  }

  //#endregion

  //#region Scopes (Extract to Scopes.ts)

  // Note: "this" dependency in this section is minimal.
  // If pCacheStorage is separated from the class object, or passed as a fn param, scopesUtils.ts can be created

  /**
   * @hidden
   *
   * Used to validate the scopes input parameter requested  by the developer.
   * @param {Array<string>} scopes - Developer requested permissions. Not all scopes are guaranteed to be included in the access token returned.
   * @param {boolean} scopesRequired - Boolean indicating whether the scopes array is required or not
   * @ignore
   */
  private validateInputScope(scopes: Array<string>, scopesRequired: boolean): void {
    if (!scopes) {
      if (scopesRequired) {
        throw ClientConfigurationError.createScopesRequiredError(scopes);
      } else {
        return;
      }
    }

    // Check that scopes is an array object (also throws error if scopes == null)
    if (!Array.isArray(scopes)) {
      throw ClientConfigurationError.createScopesNonArrayError(scopes);
    }

    // Check that scopes is not an empty array
    if (scopes.length < 1) {
      throw ClientConfigurationError.createEmptyScopesArrayError(scopes.toString());
    }

    // Check that clientId is passed as single scope
    if (scopes.indexOf(this.clientId) > -1) {
      if (scopes.length > 1) {
        throw ClientConfigurationError.createClientIdSingleScopeError(scopes.toString());
      }
    }
  }

  /**
   * @hidden
   *
   * Extracts scope value from the state sent with the authentication request.
   * @param {string} state
   * @returns {string} scope.
   * @ignore
   */
  private getScopeFromState(state: string): string {
    if (state) {
      const splitIndex = state.indexOf("|");
      if (splitIndex > -1 && splitIndex + 1 < state.length) {
        return state.substring(splitIndex + 1);
      }
    }
    return "";
  }

  /**
   * @ignore
   * Appends extraScopesToConsent if passed
   * @param {@link AuthenticationParameters}
   */
  private appendScopes(request: AuthenticationParameters): Array<string> {

    let scopes: Array<string>;

    if (request && request.scopes) {
        if (request.extraScopesToConsent) {
            scopes = [...request.scopes, ...request.extraScopesToConsent];
        }
        else {
        scopes = request.scopes;
        }
    }

    return scopes;
  }

  //#endregion

  //#region Angular

  /**
   * @hidden
   *
   * Broadcast messages - Used only for Angular?  *
   * @param eventName
   * @param data
   */
  private broadcast(eventName: string, data: string) {
    const evt = new CustomEvent(eventName, { detail: data });
    window.dispatchEvent(evt);
  }

  /**
   * @hidden
   *
   * Helper function to retrieve the cached token
   *
   * @param scopes
   * @param {@link Account} account
   * @param state
   * @return {@link AuthResponse} AuthResponse
   */
  protected getCachedTokenInternal(scopes : Array<string> , account: Account, state: string): AuthResponse {
    // Get the current session's account object
    const accountObject: Account = account || this.getAccount();
    if (!accountObject) {
        return null;
    }

    // Construct AuthenticationRequest based on response type
    const newAuthority = this.authorityInstance ? this.authorityInstance : AuthorityFactory.CreateInstance(this.authority, this.config.auth.validateAuthority);
    const responseType = this.getTokenType(accountObject, scopes, true);
    const serverAuthenticationRequest = new ServerRequestParameters(
      newAuthority,
      this.clientId,
      scopes,
      responseType,
      this.getRedirectUri(),
      state
    );

    // get cached token
    return this.getCachedToken(serverAuthenticationRequest, account);
  }

  /**
   * @hidden
   *
   * Get scopes for the Endpoint - Used in Angular to track protected and unprotected resources without interaction from the developer app
   *
   * @param endpoint
   */
  protected getScopesForEndpoint(endpoint: string) : Array<string> {
    // if user specified list of unprotectedResources, no need to send token to these endpoints, return null.
    if (this.config.framework.unprotectedResources.length > 0) {
        for (let i = 0; i < this.config.framework.unprotectedResources.length; i++) {
            if (endpoint.indexOf(this.config.framework.unprotectedResources[i]) > -1) {
                return null;
            }
        }
    }

    // process all protected resources and send the matched one
    if (this.config.framework.protectedResourceMap.size > 0) {
        for (let key of Array.from(this.config.framework.protectedResourceMap.keys())) {
            // configEndpoint is like /api/Todo requested endpoint can be /api/Todo/1
            if (endpoint.indexOf(key) > -1) {
                return this.config.framework.protectedResourceMap.get(key);
            }
        }
    }

    // default resource will be clientid if nothing specified
    // App will use idtoken for calls to itself
    // check if it's staring from http or https, needs to match with app host
    if (endpoint.indexOf("http://") > -1 || endpoint.indexOf("https://") > -1) {
        if (this.getHostFromUri(endpoint) === this.getHostFromUri(this.getRedirectUri())) {
            return new Array<string>(this.clientId);
        }
    } else {
    // in angular level, the url for $http interceptor call could be relative url,
    // if it's relative call, we'll treat it as app backend call.
        return new Array<string>(this.clientId);
    }

    // if not the app's own backend or not a domain listed in the endpoints structure
    return null;
  }

  /**
   * Return boolean flag to developer to help inform if login is in progress
   * @returns {boolean} true/false
   */
  public getLoginInProgress(): boolean {
    const pendingCallback = this.cacheStorage.getItem(Constants.urlHash);
    if (pendingCallback) {
        return true;
    }
    return this.loginInProgress;
  }

  /**
   * @hidden
   * @ignore
   *
   * @param loginInProgress
   */
  protected setloginInProgress(loginInProgress : boolean) {
    this.loginInProgress = loginInProgress;
  }

  /**
   * @hidden
   * @ignore
   *
   * returns the status of acquireTokenInProgress
   */
  protected getAcquireTokenInProgress(): boolean {
      return this.acquireTokenInProgress;
  }

  /**
   * @hidden
   * @ignore
   *
   * @param acquireTokenInProgress
   */
  protected setAcquireTokenInProgress(acquireTokenInProgress : boolean) {
      this.acquireTokenInProgress = acquireTokenInProgress;
  }

  /**
   * @hidden
   * @ignore
   *
   * returns the logger handle
   */
  protected getLogger() {
      return this.config.system.logger;
  }

  //#endregion

  //#region Getters and Setters

  /**
   *
   * Use to get the redirect uri configured in MSAL or null.
   * Evaluates redirectUri if its a function, otherwise simply returns its value.
   * @returns {string} redirect URL
   *
   */
  public getRedirectUri(): string {
    if (typeof this.config.auth.redirectUri === "function") {
      return this.config.auth.redirectUri();
    }
    return this.config.auth.redirectUri;
  }

  /**
   * Use to get the post logout redirect uri configured in MSAL or null.
   * Evaluates postLogoutredirectUri if its a function, otherwise simply returns its value.
   *
   * @returns {string} post logout redirect URL
   */
  public getPostLogoutRedirectUri(): string {
    if (typeof this.config.auth.postLogoutRedirectUri === "function") {
      return this.config.auth.postLogoutRedirectUri();
    }
    return this.config.auth.postLogoutRedirectUri;
  }

  /**
   * Use to get the current {@link Configuration} object in MSAL
   *
   * @returns {@link Configuration}
   */
  public getCurrentConfiguration(): Configuration {
    if (!this.config) {
      throw ClientConfigurationError.createNoSetConfigurationError();
    }
    return this.config;
  }

  //#endregion

  //#region String Util (Should be extracted to Utils.ts)

  /**
   * @hidden
   * @ignore
   *
   * Returns the anchor part(#) of the URL
   */
  private getHash(hash: string): string {
    if (hash.indexOf("#/") > -1) {
      hash = hash.substring(hash.indexOf("#/") + 2);
    } else if (hash.indexOf("#") > -1) {
      hash = hash.substring(1);
    }

    return hash;
  }

  /**
   * @hidden
   * @ignore
   *
   * extract URI from the host
   *
   * @param {string} URI
   * @returns {string} host from the URI
   */
  private getHostFromUri(uri: string): string {
    // remove http:// or https:// from uri
    let extractedUri = String(uri).replace(/^(https?:)\/\//, "");
    extractedUri = extractedUri.split("/")[0];
    return extractedUri;
  }

  /**
   * @hidden
   * @ignore
   *
   * Utils function to create the Authentication
   * @param {@link account} account object
   * @param scopes
   * @param silentCall
   *
   * @returns {string} token type: id_token or access_token
   *
   */
  private getTokenType(accountObject: Account, scopes: string[], silentCall: boolean): string {

    // if account is passed and matches the account object/or set to getAccount() from cache
    // if client-id is passed as scope, get id_token else token/id_token_token (in case no session exists)
    let tokenType: string;

    // acquireTokenSilent
    if (silentCall) {
      if (Utils.compareAccounts(accountObject, this.getAccount())) {
        tokenType = (scopes.indexOf(this.config.auth.clientId) > -1) ? ResponseTypes.id_token : ResponseTypes.token;
      }
      else {
        tokenType  = (scopes.indexOf(this.config.auth.clientId) > -1) ? ResponseTypes.id_token : ResponseTypes.id_token_token;
      }

      return tokenType;
    }
    // all other cases
    else {
      if (!Utils.compareAccounts(accountObject, this.getAccount())) {
           tokenType = ResponseTypes.id_token_token;
      }
      else {
        tokenType = (scopes.indexOf(this.clientId) > -1) ? ResponseTypes.id_token : ResponseTypes.token;
      }

      return tokenType;
    }

  }

  /**
   * @hidden
   * @ignore
   *
   * Sets the cachekeys for and stores the account information in cache
   * @param account
   * @param state
   * @hidden
   */
  private setAccountCache(account: Account, state: string) {

    // Cache acquireTokenAccountKey
    let accountId = account ? this.getAccountId(account) : Constants.no_account;

    const acquireTokenAccountKey = Storage.generateAcquireTokenAccountKey(accountId, state);
    this.cacheStorage.setItem(acquireTokenAccountKey, JSON.stringify(account));
  }

  /**
   * @hidden
   * @ignore
   *
   * Sets the cacheKey for and stores the authority information in cache
   * @param state
   * @param authority
   * @hidden
   */
  private setAuthorityCache(state: string, authority: string) {
    // Cache authorityKey
    const authorityKey = Storage.generateAuthorityKey(state);
    this.cacheStorage.setItem(authorityKey, Utils.CanonicalizeUri(authority), this.inCookie);
  }

  /**
   * Updates account, authority, and nonce in cache
   * @param serverAuthenticationRequest
   * @param account
   * @hidden
   * @ignore
   */
  private updateCacheEntries(serverAuthenticationRequest: ServerRequestParameters, account: Account, loginStartPage?: any) {
    // Cache account and authority
    if (loginStartPage) {
      // Cache the state, nonce, and login request data
      this.cacheStorage.setItem(Constants.loginRequest, loginStartPage, this.inCookie);
      this.cacheStorage.setItem(Constants.loginError, "");

      this.cacheStorage.setItem(Constants.stateLogin, serverAuthenticationRequest.state, this.inCookie);
      this.cacheStorage.setItem(Constants.nonceIdToken, serverAuthenticationRequest.nonce, this.inCookie);

      this.cacheStorage.setItem(Constants.msalError, "");
      this.cacheStorage.setItem(Constants.msalErrorDescription, "");
    } else {
      this.setAccountCache(account, serverAuthenticationRequest.state);
    }
    // Cache authorityKey
    this.setAuthorityCache(serverAuthenticationRequest.state, serverAuthenticationRequest.authority);

    // Cache nonce
    this.cacheStorage.setItem(Constants.nonceIdToken, serverAuthenticationRequest.nonce, this.inCookie);
  }

  /**
   * Returns the unique identifier for the logged in account
   * @param account
   * @hidden
   * @ignore
   */
  private getAccountId(account: Account): any {
    //return `${account.accountIdentifier}` + Constants.resourceDelimiter + `${account.homeAccountIdentifier}`;
    let accountId: string;
    if (!Utils.isEmpty(account.homeAccountIdentifier)) {
         accountId = account.homeAccountIdentifier;
    }
    else {
        accountId = Constants.no_account;
    }

    return accountId;
  }

  /**
   * @hidden
   * @ignore
   *
   * Construct 'tokenRequest' from the available data in adalIdToken
   * @param extraQueryParameters
   * @hidden
   */
  private buildIDTokenRequest(request: AuthenticationParameters): AuthenticationParameters {

    let tokenRequest: AuthenticationParameters = {
      scopes: [this.clientId],
      authority: this.authority,
      account: this.getAccount(),
      extraQueryParameters: request.extraQueryParameters
    };

    return tokenRequest;
  }

  /**
   * @hidden
   * @ignore
   *
   * Utility to populate QueryParameters and ExtraQueryParameters to ServerRequestParamerers
   * @param request
   * @param serverAuthenticationRequest
   */
  private populateQueryParams(account: Account, request: AuthenticationParameters, serverAuthenticationRequest: ServerRequestParameters, adalIdTokenObject?: any): ServerRequestParameters {

    let queryParameters: QPDict = {};

    if (request) {
      // add the prompt parameter to serverRequestParameters if passed
      if (request.prompt) {
        this.validatePromptParameter(request.prompt);
        serverAuthenticationRequest.promptValue = request.prompt;
      }

      // Add claims challenge to serverRequestParameters if passed
      if (request.claimsRequest) {
        validateClaimsRequest(request);
        serverAuthenticationRequest.claimsValue = request.claimsRequest;
      }

      // if the developer provides one of these, give preference to developer choice
      if (Utils.isSSOParam(request)) {
        queryParameters = Utils.constructUnifiedCacheQueryParameter(request, null);
      }
    }

    if (adalIdTokenObject) {
      queryParameters = Utils.constructUnifiedCacheQueryParameter(null, adalIdTokenObject);
    }

    // adds sid/login_hint if not populated; populates domain_req, login_req and domain_hint
    this.logger.verbose("Calling addHint parameters");
    queryParameters = this.addHintParameters(account, queryParameters, serverAuthenticationRequest);

    // sanity check for developer passed extraQueryParameters
    let eQParams: QPDict;
    if (request) {
      eQParams = this.sanitizeEQParams(request);
    }

    // Populate the extraQueryParameters to be sent to the server
    serverAuthenticationRequest.queryParameters = Utils.generateQueryParametersString(queryParameters);
    serverAuthenticationRequest.extraQueryParameters = Utils.generateQueryParametersString(eQParams);

    return serverAuthenticationRequest;
  }

  /**
   * @hidden
   * @ignore
   *
   * Utility to test if valid prompt value is passed in the request
   * @param request
   */
  private validatePromptParameter (prompt: string) {
    if (!([PromptState.LOGIN, PromptState.SELECT_ACCOUNT, PromptState.CONSENT, PromptState.NONE].indexOf(prompt) >= 0)) {
        throw ClientConfigurationError.createInvalidPromptError(prompt);
    }
  }

  /**
   * @hidden
   * @ignore

   * Removes unnecessary or duplicate query parameters from extraQueryParameters
   * @param request
   */
  private sanitizeEQParams(request: AuthenticationParameters) : QPDict {
    let eQParams : QPDict = request.extraQueryParameters;
    if (!eQParams) {
      return null;
    }
    if (request.claimsRequest) {
      this.logger.warning("Removed duplicate claims from extraQueryParameters. Please use either the claimsRequest field OR pass as extraQueryParameter - not both.");
      delete eQParams[Constants.claims];
    }
    delete eQParams[SSOTypes.SID];
    delete eQParams[SSOTypes.LOGIN_HINT];
    return eQParams;
  }

 //#endregion
}<|MERGE_RESOLUTION|>--- conflicted
+++ resolved
@@ -1805,11 +1805,7 @@
         acquireTokenAccountKey = Storage.generateAcquireTokenAccountKey(accountId, stateInfo.state);
       }
 
-<<<<<<< HEAD
-      if (this.isInteractionRequired(hashParams[Constants.errorDescription])) {
-=======
       if (this.isInteractionRequired(hashParams[Constants.error]) || this.isInteractionRequired(hashParams[Constants.errorDescription])) {
->>>>>>> f062d6b5
         error = new InteractionRequiredAuthError(hashParams[Constants.error], hashParams[Constants.errorDescription]);
       } else {
         error = new ServerError(hashParams[Constants.error], hashParams[Constants.errorDescription]);
@@ -1952,11 +1948,7 @@
     }
 
     this.cacheStorage.setItem(Constants.renewStatus + stateInfo.state, Constants.tokenRenewStatusCompleted);
-<<<<<<< HEAD
-    this.cacheStorage.removeAcquireTokenEntries();
-=======
     this.cacheStorage.removeAcquireTokenEntries(stateInfo.state);
->>>>>>> f062d6b5
     // this is required if navigateToLoginRequestUrl=false
     if (this.inCookie) {
       this.cacheStorage.setItemCookie(authorityKey, "", -1);
