/*
 * Copyright (c) Microsoft Corporation. All rights reserved.
 * Licensed under the MIT License.
 */

/**
 * @hidden
 */
export interface ITenantDiscoveryResponse {
    AuthorizationEndpoint: string;
    EndSessionEndpoint: string;
    Issuer: string;
}

/**
 * Response type for openid-configuration endpoints
 */
export type OpenIdConfiguration = {
    authorization_endpoint: string,
    end_session_endpoint: string,
    issuer: string
<<<<<<< HEAD
}
=======
};
>>>>>>> 9af7b70d
<|MERGE_RESOLUTION|>--- conflicted
+++ resolved
@@ -19,8 +19,4 @@
     authorization_endpoint: string,
     end_session_endpoint: string,
     issuer: string
-<<<<<<< HEAD
-}
-=======
-};
->>>>>>> 9af7b70d
+};