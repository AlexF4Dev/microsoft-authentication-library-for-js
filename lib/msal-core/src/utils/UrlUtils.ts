/*
 * Copyright (c) Microsoft Corporation. All rights reserved.
 * Licensed under the MIT License.
 */

import { IUri } from "../IUri";
import { Constants, SSOTypes, ServerHashParamKeys } from "./Constants";
import { ServerRequestParameters } from "../ServerRequestParameters";
import { ScopeSet } from "../ScopeSet";
import { StringUtils } from "./StringUtils";
import { CryptoUtils } from "./CryptoUtils";
import { ClientConfigurationError } from "./../error/ClientConfigurationError";

/**
 * @hidden
 */
export class UrlUtils {

    /**
     * generates the URL with QueryString Parameters
     * @param scopes
     */
    static createNavigateUrl(serverRequestParams: ServerRequestParameters): string {
        const str = this.createNavigationUrlString(serverRequestParams);
        let authEndpoint: string = serverRequestParams.authorityInstance.AuthorizationEndpoint;
        // if the endpoint already has queryparams, lets add to it, otherwise add the first one
        if (authEndpoint.indexOf("?") < 0) {
            authEndpoint += "?";
        } else {
            authEndpoint += "&";
        }

        const requestUrl: string = `${authEndpoint}${str.join("&")}`;
        return requestUrl;
    }

    /**
     * Generate the array of all QueryStringParams to be sent to the server
     * @param scopes
     */
    static createNavigationUrlString(serverRequestParams: ServerRequestParameters): Array<string> {
        const scopes = ScopeSet.generateLoginScopes(serverRequestParams.scopes, serverRequestParams.clientId);

        const str: Array<string> = [];
        str.push("response_type=" + serverRequestParams.responseType);

<<<<<<< HEAD
        const loginScopes = ScopeSet.generateLoginScopes(scopes, serverRequestParams.clientId);
        str.push("scope=" + encodeURIComponent(ScopeSet.parseScope(loginScopes)));
=======
        str.push("scope=" + encodeURIComponent(ScopeSet.parseScope(scopes)));
>>>>>>> 72fa505f
        str.push("client_id=" + encodeURIComponent(serverRequestParams.clientId));
        str.push("redirect_uri=" + encodeURIComponent(serverRequestParams.redirectUri));

        str.push("state=" + encodeURIComponent(serverRequestParams.state));
        str.push("nonce=" + encodeURIComponent(serverRequestParams.nonce));

        str.push("client_info=1");
        str.push(`x-client-SKU=${serverRequestParams.xClientSku}`);
        str.push(`x-client-Ver=${serverRequestParams.xClientVer}`);
        if (serverRequestParams.promptValue) {
            str.push("prompt=" + encodeURIComponent(serverRequestParams.promptValue));
        }

        if (serverRequestParams.claimsValue) {
            str.push("claims=" + encodeURIComponent(serverRequestParams.claimsValue));
        }

        if (serverRequestParams.queryParameters) {
            str.push(serverRequestParams.queryParameters);
        }

        if (serverRequestParams.extraQueryParameters) {
            str.push(serverRequestParams.extraQueryParameters);
        }

        str.push("client-request-id=" + encodeURIComponent(serverRequestParams.correlationId));
        return str;
    }

    /**
     * Returns current window URL as redirect uri
     */
    static getCurrentUrl(): string {
        return window.location.href.split("?")[0].split("#")[0];
    }

    /**
     * Returns given URL with query string removed
     */
    static removeHashFromUrl(url: string): string {
        return url.split("#")[0];
    }

    /**
     * Given a url like https://a:b/common/d?e=f#g, and a tenantId, returns https://a:b/tenantId/d
     * @param href The url
     * @param tenantId The tenant id to replace
     */
    static replaceTenantPath(url: string, tenantId: string): string {
        url = url.toLowerCase();
        const urlObject = this.GetUrlComponents(url);
        const pathArray = urlObject.PathSegments;
        if (tenantId && (pathArray.length !== 0 && pathArray[0] === Constants.common)) {
            pathArray[0] = tenantId;
        }
        return this.constructAuthorityUriFromObject(urlObject, pathArray);
    }

    static constructAuthorityUriFromObject(urlObject: IUri, pathArray: string[]) {
        return this.CanonicalizeUri(urlObject.Protocol + "//" + urlObject.HostNameAndPort + "/" + pathArray.join("/"));
    }

    /**
     * Parses out the components from a url string.
     * @returns An object with the various components. Please cache this value insted of calling this multiple times on the same url.
     */
    static GetUrlComponents(url: string): IUri {
        if (!url) {
            throw "Url required";
        }

        // https://gist.github.com/curtisz/11139b2cfcaef4a261e0
        const regEx = RegExp("^(([^:/?#]+):)?(//([^/?#]*))?([^?#]*)(\\?([^#]*))?(#(.*))?");

        const match = url.match(regEx);

        if (!match || match.length < 6) {
            throw "Valid url required";
        }

        const urlComponents = <IUri>{
            Protocol: match[1],
            HostNameAndPort: match[4],
            AbsolutePath: match[5]
        };

        let pathSegments = urlComponents.AbsolutePath.split("/");
        pathSegments = pathSegments.filter((val) => val && val.length > 0); // remove empty elements
        urlComponents.PathSegments = pathSegments;

        if (match[6]){
            urlComponents.Search = match[6];
        }
        if (match[8]){
            urlComponents.Hash = match[8];
        }
        
        return urlComponents;
    }

    /**
     * Given a url or path, append a trailing slash if one doesnt exist
     *
     * @param url
     */
    static CanonicalizeUri(url: string): string {
        if (url) {
            url = url.toLowerCase();
        }

        if (url && !UrlUtils.endsWith(url, "/")) {
            url += "/";
        }

        return url;
    }

    /**
     * Checks to see if the url ends with the suffix
     * Required because we are compiling for es5 instead of es6
     * @param url
     * @param str
     */
    // TODO: Rename this, not clear what it is supposed to do
    static endsWith(url: string, suffix: string): boolean {
        if (!url || !suffix) {
            return false;
        }

        return url.indexOf(suffix, url.length - suffix.length) !== -1;
    }

    /**
     * Utils function to remove the login_hint and domain_hint from the i/p extraQueryParameters
     * @param url
     * @param name
     */
    static urlRemoveQueryStringParameter(url: string, name: string): string {
        if (StringUtils.isEmpty(url)) {
            return url;
        }

        let regex = new RegExp("(\\&" + name + "=)[^\&]+");
        url = url.replace(regex, "");
        // name=value&
        regex = new RegExp("(" + name + "=)[^\&]+&");
        url = url.replace(regex, "");
        // name=value
        regex = new RegExp("(" + name + "=)[^\&]+");
        url = url.replace(regex, "");
        return url;
    }

    /**
     * @hidden
     * @ignore
     *
     * Returns the anchor part(#) of the URL
     */
    static getHashFromUrl(urlStringOrFragment: string): string {
        const hashIndex1 = urlStringOrFragment.indexOf("#");
        const hashIndex2 = urlStringOrFragment.indexOf("#/");
        if (hashIndex2 > -1) {
            return urlStringOrFragment.substring(hashIndex2 + 2);
        } else if (hashIndex1 > -1) {
            return urlStringOrFragment.substring(hashIndex1 + 1);
        }
        return urlStringOrFragment;
    }

    /**
     * @hidden
     * Check if the url contains a hash with known properties
     * @ignore
     */
    static urlContainsHash(urlString: string): boolean {
        const parameters = UrlUtils.deserializeHash(urlString);
        return (
            parameters.hasOwnProperty(ServerHashParamKeys.ERROR_DESCRIPTION) ||
            parameters.hasOwnProperty(ServerHashParamKeys.ERROR) ||
            parameters.hasOwnProperty(ServerHashParamKeys.ACCESS_TOKEN) ||
            parameters.hasOwnProperty(ServerHashParamKeys.ID_TOKEN)
        );
    }

    /**
     * @hidden
     * Returns deserialized portion of URL hash
     * @ignore
     */
    static deserializeHash(urlFragment: string) {
        const hash = UrlUtils.getHashFromUrl(urlFragment);
        return CryptoUtils.deserialize(hash);
    }

    /**
     * @ignore
     * @param {string} URI
     * @returns {string} host from the URI
     *
     * extract URI from the host
     */
    static getHostFromUri(uri: string): string {
        // remove http:// or https:// from uri
        let extractedUri = String(uri).replace(/^(https?:)\/\//, "");
        extractedUri = extractedUri.split("/")[0];
        return extractedUri;
    }
}<|MERGE_RESOLUTION|>--- conflicted
+++ resolved
@@ -44,12 +44,7 @@
         const str: Array<string> = [];
         str.push("response_type=" + serverRequestParams.responseType);
 
-<<<<<<< HEAD
-        const loginScopes = ScopeSet.generateLoginScopes(scopes, serverRequestParams.clientId);
-        str.push("scope=" + encodeURIComponent(ScopeSet.parseScope(loginScopes)));
-=======
         str.push("scope=" + encodeURIComponent(ScopeSet.parseScope(scopes)));
->>>>>>> 72fa505f
         str.push("client_id=" + encodeURIComponent(serverRequestParams.clientId));
         str.push("redirect_uri=" + encodeURIComponent(serverRequestParams.redirectUri));
 
