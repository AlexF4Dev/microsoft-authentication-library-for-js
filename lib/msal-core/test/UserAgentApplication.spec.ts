import * as Mocha from "mocha";
import { expect } from "chai";
import {
    UserAgentApplication,
    Constants,
    AuthenticationParameters,
    Account,
    Configuration,
    AuthError,
    ClientAuthError,
    ClientConfigurationError,
    ServerError,
    Authority,
    AuthResponse,
    InteractionRequiredAuthError,
    Logger,
    CryptoUtils,
    LogLevel
} from "../src/index";
import sinon from "sinon";
import { ITenantDiscoveryResponse } from "../src/authority/ITenantDiscoveryResponse";
import { AuthCache } from "../src/cache/AuthCache";
import { AccessTokenKey } from "../src/cache/AccessTokenKey";
import { AccessTokenValue } from "../src/cache/AccessTokenValue";
import { SSOTypes, TemporaryCacheKeys, PersistentCacheKeys, ServerHashParamKeys } from "../src/utils/Constants";
import { WindowUtils } from "../src/utils/WindowUtils";
import { ClientAuthErrorMessage } from "../src/error/ClientAuthError";
import { ClientConfigurationErrorMessage } from "../src/error/ClientConfigurationError";
import { InteractionRequiredAuthErrorMessage } from "../src/error/InteractionRequiredAuthError";
import { ServerRequestParameters } from "../src/ServerRequestParameters";
import { TEST_URIS, TEST_DATA_CLIENT_INFO, testHashesForState, TEST_TOKENS, TEST_CONFIG, TEST_TOKEN_LIFETIMES } from "./TestConstants";
import { IdToken } from "../src/IdToken";
import { TimeUtils } from "../src/utils/TimeUtils";
import { RequestUtils } from "../src/utils/RequestUtils";
import { UrlUtils } from "../src/utils/UrlUtils";

type kv = {
    [key: string]: string;
};

describe("UserAgentApplication.ts Class", function () {

    // Test state params
    sinon.stub(TimeUtils, "now").returns(TEST_TOKEN_LIFETIMES.BASELINE_DATE_CHECK);
    const TEST_LIBRARY_STATE = RequestUtils.generateLibraryState(Constants.interactionTypeRedirect);

    const TEST_USER_STATE_NUM = "1234";
    const TEST_USER_STATE_URL = "https://docs.microsoft.com/en-us/azure/active-directory/develop/v2-oauth2-implicit-grant-flow/scope1";

    // Test Unique Params
    const TEST_NONCE = "123523";
    const IDTOKEN_OID = "00000000-0000-0000-66f3-3332eca7ea81";
    const TEST_UNIQUE_ID = IDTOKEN_OID;

    // Test Hash Params
    const TEST_ERROR_CODE = "error_code";
    const TEST_ERROR_DESC = "msal error description";

    const TEST_ACCESS_DENIED = "access_denied";
    const TEST_SERVER_ERROR_SUBCODE_CANCEL = `#error=access_denied&error_subcode=cancel&state=${TEST_LIBRARY_STATE}|`;

    // Test SSO params
    const TEST_LOGIN_HINT = "test@test.com";
    const TEST_SID = "1234-5678";

    // Sample OpenId Configurations
    const validOpenIdConfigString = `{"authorization_endpoint":"${TEST_CONFIG.validAuthority}/oauth2/v2.0/authorize","token_endpoint":"https://token_endpoint","issuer":"https://fakeIssuer", "end_session_endpoint":"https://end_session_endpoint"}`;
    const validOpenIdConfigurationResponse: ITenantDiscoveryResponse = {
        AuthorizationEndpoint: `${TEST_CONFIG.validAuthority}/oauth2/v2.0/authorize`,
        EndSessionEndpoint: "https://end_session_endpoint",
        Issuer: "https://fakeIssuer"
    };

    const oldWindowLocation = window.location;

    let msal: UserAgentApplication;

    const authCallback = function (error: AuthError, response: AuthResponse) {
        if (error) {
            console.error(error);
        } else {
            console.log(response);
        }
    };

    const tokenReceivedCallback = function (response: AuthResponse) {
        console.log(response);
    };

    const errorReceivedCallback = function (error: AuthError, state: string) {
        if (error) {
            console.error(error);
        } else {
            console.log(state);
        }
    };

    const setAuthInstanceStubs = function () {
        sinon.restore();
        sinon.stub(msal.getAuthorityInstance(), "resolveEndpointsAsync").callsFake(function () : Promise<Authority> {
            return new Promise((resolve, reject) => {
                return resolve(msal.getAuthorityInstance());
            });
        });
        sinon.stub(msal.getAuthorityInstance(), "AuthorizationEndpoint").value(validOpenIdConfigurationResponse.AuthorizationEndpoint);
        sinon.stub(msal.getAuthorityInstance(), "EndSessionEndpoint").value(validOpenIdConfigurationResponse.EndSessionEndpoint);
        sinon.stub(msal.getAuthorityInstance(), "SelfSignedJwtAudience").value(validOpenIdConfigurationResponse.Issuer);
        sinon.stub(WindowUtils, "isInIframe").returns(false);
        sinon.stub(TimeUtils, "now").returns(TEST_TOKEN_LIFETIMES.BASELINE_DATE_CHECK);
    };

    const setUtilUnifiedCacheQPStubs = function (params: kv) {
        sinon.stub(ServerRequestParameters.prototype, <any>"constructUnifiedCacheQueryParameter").returns(params);
        sinon.stub(ServerRequestParameters.prototype, <any>"addSSOParameter").returns(params);
    };

    let cacheStorage: AuthCache;
    let accessTokenKey : AccessTokenKey;
    let accessTokenValue : AccessTokenValue;
    let account : Account;
    let config: Configuration;

    const setTestCacheItems = function () {
        accessTokenKey = {
            authority: TEST_CONFIG.validAuthority,
            clientId: "0813e1d1-ad72-46a9-8665-399bba48c201",
<<<<<<< HEAD
            scopes: "S1 openid profile",
=======
            scopes: "s1",
>>>>>>> 2c40f1ef
            homeAccountIdentifier: TEST_DATA_CLIENT_INFO.TEST_HOME_ACCOUNT_ID
        };
        accessTokenValue = {
            accessToken: TEST_TOKENS.ACCESSTOKEN,
            idToken: TEST_TOKENS.IDTOKEN_V2,
            expiresIn: "150000000000000",
            homeAccountIdentifier: TEST_DATA_CLIENT_INFO.TEST_HOME_ACCOUNT_ID
        };
        account = {
            accountIdentifier: "1234",
            environment: "js",
            homeAccountIdentifier: TEST_DATA_CLIENT_INFO.TEST_HOME_ACCOUNT_ID,
            idToken: new IdToken(TEST_TOKENS.IDTOKEN_V2).claims,
            idTokenClaims: new IdToken(TEST_TOKENS.IDTOKEN_V2).claims,
            name: "Abe Lincoln",
            sid: "123451435",
            userName: "AbeLi@microsoft.com"
        };
    };

    describe("Telemetry in UserAgentApplication", () => {
        it("configure telemtry in UAA happy case smoke test", () => {
            msal = new UserAgentApplication({
                auth: {
                    clientId: TEST_CONFIG.MSAL_CLIENT_ID
                },
                system: {
                    telemetry: {
                        applicationName: TEST_CONFIG.applicationName,
                        applicationVersion: TEST_CONFIG.applicationVersion,
                        telemetryEmitter: event => {}
                    }
                }
            });
        });
        it("configure telemtry in UAA missing configuration throws config error", () => {
            cacheStorage = new AuthCache(TEST_CONFIG.MSAL_CLIENT_ID, "sessionStorage", true);
            const configureTestCase = () => msal = new UserAgentApplication({
                auth: {
                    clientId: TEST_CONFIG.MSAL_CLIENT_ID,
                },
                system: {
                    // @ts-ignore
                    telemetry: {
                        applicationName: TEST_CONFIG.applicationName,
                        applicationVersion: TEST_CONFIG.applicationVersion,
                    }
                }
            });
            expect(configureTestCase).to.throw(ClientConfigurationError);
        });
        it("non stubbed telemetry manager exists in UAA when configured", () => {
            msal = new UserAgentApplication({
                auth: {
                    clientId: TEST_CONFIG.MSAL_CLIENT_ID
                },
                system: {
                    telemetry: {
                        applicationName: TEST_CONFIG.applicationName,
                        applicationVersion: TEST_CONFIG.applicationVersion,
                        telemetryEmitter: event => {}
                    }
                }
            });
            // @ts-ignore
            expect(msal.telemetryManager).to.not.be.undefined;
            // @ts-ignore
            expect(msal.telemetryManager).to.not.be.null;
            // @ts-ignore
            expect(msal.telemetryManager.telemetryPlatform.applicationName).to.eq(TEST_CONFIG.applicationName);
        });
        it("stubbed telemetry manager exists in UAA when not configured", () => {
            msal = new UserAgentApplication({
                auth: {
                    clientId: TEST_CONFIG.MSAL_CLIENT_ID
                }
            });
            // @ts-ignore
            expect(msal.telemetryManager).to.not.be.undefined;
            // @ts-ignore
            expect(msal.telemetryManager).to.not.be.null;
            // @ts-ignore
            expect(msal.telemetryManager.telemetryPlatform.applicationName).to.eq("UnSetStub");
        });
    });

    describe("Redirect Flow Unit Tests", function () {
        beforeEach(function() {
            cacheStorage = new AuthCache(TEST_CONFIG.MSAL_CLIENT_ID, "sessionStorage", true);
            const config: Configuration = {
                auth: {
                    clientId: TEST_CONFIG.MSAL_CLIENT_ID,
                    redirectUri: TEST_URIS.TEST_REDIR_URI
                }
            };
            msal = new UserAgentApplication(config);
            setAuthInstanceStubs();
            setTestCacheItems();

            delete window.location;
        });

        afterEach(function () {
            cacheStorage.clear();
            sinon.restore();
            window.location = oldWindowLocation;
        });

        it("throws error if null argument is passed to either argument of setRedirectCallbacks", (done) => {
            expect(() => msal.handleRedirectCallback(null)).to.throw(ClientConfigurationError);
            done();
        });

        it("navigates user to redirectURI passed in the  request config", (done) => {
            window.location = {
                ...oldWindowLocation,
                assign: function (url) {
                    try {
                        expect(url).to.include(TEST_URIS.DEFAULT_INSTANCE + TEST_CONFIG.TENANT + "/oauth2/v2.0/authorize?response_type=id_token&scope=openid%20profile");
                        expect(url).to.include("&client_id=" + TEST_CONFIG.MSAL_CLIENT_ID);
                        expect(url).to.include("&redirect_uri=" + encodeURIComponent("http://localhost:3000"));
                        expect(url).to.include("&state");
                        expect(url).to.include("&client_info=1");
                        done();
                    } catch (e) {
                        console.error(e);
                    }
                }
            };
            msal.handleRedirectCallback(authCallback);
            expect(msal.getRedirectUri()).to.be.equal(TEST_URIS.TEST_REDIR_URI);

            const request: AuthenticationParameters = { redirectUri: "http://localhost:3000" };
            msal.loginRedirect(request);
        });

        it("state in returned hash contains expected fields", (done) => {
            window.location = {
                ...oldWindowLocation,
                assign: function (url) {
                    try {
                        expect(url).to.include("&state");
                        let hash = UrlUtils.getHashFromUrl(url);
                        let state = UrlUtils.deserializeHash(hash).state;
                        let decodedState = CryptoUtils.base64Decode(state);
                        let stateObj = JSON.parse(decodedState);

                        expect(stateObj).to.include.keys("id");
                        expect(stateObj).to.include.keys("ts");
                        expect(stateObj).to.include.keys("method");
                        expect(stateObj.method).to.equal(Constants.interactionTypeRedirect);

                        done();
                    } catch (e) {
                        console.error(e);
                    }
                }
            };
            msal.handleRedirectCallback(authCallback);
            expect(msal.getRedirectUri()).to.be.equal(TEST_URIS.TEST_REDIR_URI);

            const request: AuthenticationParameters = { redirectUri: "http://localhost:3000" };
            msal.loginRedirect(request);
        });

        it("navigates user to login and prompt parameter is not passed by default", (done) => {
            window.location = {
                ...oldWindowLocation,
                assign: function (url) {
                    try {
                        expect(url).to.include(TEST_URIS.DEFAULT_INSTANCE + TEST_CONFIG.TENANT + "/oauth2/v2.0/authorize?response_type=id_token&scope=openid%20profile");
                        expect(url).to.include("&client_id=" + TEST_CONFIG.MSAL_CLIENT_ID);
                        expect(url).to.include("&redirect_uri=" + encodeURIComponent(msal.getRedirectUri()));
                        expect(url).to.include("&state");
                        expect(url).to.include("&client_info=1");
                        expect(url).not.to.include(Constants.prompt_select_account);
                        expect(url).not.to.include(Constants.prompt_none);
                        done();
                    } catch (e) {
                        console.error(e);
                    }
                }
            };
            msal.handleRedirectCallback(authCallback);
            expect(msal.getRedirectUri()).to.be.equal(TEST_URIS.TEST_REDIR_URI);
            msal.loginRedirect({});
        });

        it("navigates user to login and prompt=select_account parameter is passed in request", (done) => {
            window.location = {
                ...oldWindowLocation,
                assign: function (url) {
                    try {
                        expect(url).to.include(TEST_URIS.DEFAULT_INSTANCE + TEST_CONFIG.TENANT + "/oauth2/v2.0/authorize?response_type=id_token&scope=openid%20profile");
                        expect(url).to.include("&client_id=" + TEST_CONFIG.MSAL_CLIENT_ID);
                        expect(url).to.include("&redirect_uri=" + encodeURIComponent(msal.getRedirectUri()));
                        expect(url).to.include("&state");
                        expect(url).to.include("&client_info=1");
                        expect(url).to.include(Constants.prompt_select_account);
                        expect(url).not.to.include(Constants.prompt_none);
                        done();
                    } catch (e) {
                        console.error(e);
                    }
                }
            };
            msal.handleRedirectCallback(authCallback);
            expect(msal.getRedirectUri()).to.be.equal(TEST_URIS.TEST_REDIR_URI);

            const request: AuthenticationParameters = { prompt: "select_account" };
            msal.loginRedirect(request);
        });

        it("navigates user to login and prompt=none parameter is passed in request", (done) => {
            window.location = {
                ...oldWindowLocation,
                assign: function (url) {
                    try {
                        expect(url).to.include(TEST_URIS.DEFAULT_INSTANCE + TEST_CONFIG.TENANT + "/oauth2/v2.0/authorize?response_type=id_token&scope=openid%20profile");
                        expect(url).to.include("&client_id=" + TEST_CONFIG.MSAL_CLIENT_ID);
                        expect(url).to.include("&redirect_uri=" + encodeURIComponent(msal.getRedirectUri()));
                        expect(url).to.include("&state");
                        expect(url).to.include("&client_info=1");
                        expect(url).not.to.include(Constants.prompt_select_account);
                        expect(url).to.include(Constants.prompt_none);
                        done();
                    } catch (e) {
                        console.error(e);
                    }
                }
            };
            msal.handleRedirectCallback(authCallback);
            expect(msal.getRedirectUri()).to.be.equal(TEST_URIS.TEST_REDIR_URI);

            const request: AuthenticationParameters = { prompt: "none" };
            msal.loginRedirect(request);
        });

        it("tests if hint parameters are added when account object is passed in request", function (done) {
            const accountObj: Account = {
                homeAccountIdentifier: "MTIzNA==.NTY3OA==",
                accountIdentifier: "1234",
                userName: "some_id",
                name: null,
                idToken: null,
                idTokenClaims: null,
                sid: null,
                environment: null
            };
            window.location = {
                ...oldWindowLocation,
                assign: function (url) {
                    try {
                        expect(url).to.include(TEST_URIS.DEFAULT_INSTANCE + TEST_CONFIG.TENANT + "/oauth2/v2.0/authorize?response_type=id_token&scope=openid%20profile");
                        expect(url).to.include("&client_id=" + TEST_CONFIG.MSAL_CLIENT_ID);
                        expect(url).to.include("&redirect_uri=" + encodeURIComponent(msal.getRedirectUri()));
                        expect(url).to.include("&state");
                        expect(url).to.include("&client_info=1");
                        expect(url).to.include("&login_hint=" + "some_id");
                        expect(url).to.not.include("&domain_hint");
                        expect(url).to.include(Constants.prompt_select_account);
                        expect(url).to.not.include(Constants.prompt_none);
                        done();
                    } catch (e) {
                        console.error(e);
                    }
                }
            };
            msal.handleRedirectCallback(authCallback);
            expect(msal.getRedirectUri()).to.be.equal(TEST_URIS.TEST_REDIR_URI);
            const tokenRequest: AuthenticationParameters = {
                prompt: "select_account",
                account: accountObj
            };
            msal.loginRedirect(tokenRequest);
        });

        it("tests that claims is added to the url when passed in request object", function (done) {
            const claimsRequestObj: any = {
                "accessToken": {
                    "test": null
                }
            };
            const tokenRequest: AuthenticationParameters = {
                claimsRequest: JSON.stringify(claimsRequestObj)
            };
            window.location = {
                ...oldWindowLocation,
                assign: function (url) {
                    try {
                        expect(url).to.include(TEST_URIS.DEFAULT_INSTANCE + TEST_CONFIG.TENANT + "/oauth2/v2.0/authorize?response_type=id_token&scope=openid%20profile");
                        expect(url).to.include("&client_id=" + TEST_CONFIG.MSAL_CLIENT_ID);
                        expect(url).to.include("&redirect_uri=" + encodeURIComponent(msal.getRedirectUri()));
                        expect(url).to.include("&state");
                        expect(url).to.include("&client_info=1");
                        expect(url).to.include("&claims=" + encodeURIComponent(tokenRequest.claimsRequest));
                        done();
                    } catch (e) {
                        console.error(e);
                    }
                }
            };
            msal.handleRedirectCallback(tokenReceivedCallback, errorReceivedCallback);
            expect(msal.getRedirectUri()).to.be.equal(TEST_URIS.TEST_REDIR_URI);
            msal.loginRedirect(tokenRequest);
        });

        it("tests that claims is added to the url when passed in extraQueryParameters", function (done) {
            const claimsRequestObj: any = {
                "accessToken": {
                    "test": null
                }
            };
            const tokenRequest: AuthenticationParameters = {
                extraQueryParameters: {
                    claims: JSON.stringify(claimsRequestObj)
                }
            };
            window.location = {
                ...oldWindowLocation,
                assign: function (url) {
                    try {
                        expect(url).to.include(TEST_URIS.DEFAULT_INSTANCE + TEST_CONFIG.TENANT + "/oauth2/v2.0/authorize?response_type=id_token&scope=openid%20profile");
                        expect(url).to.include("&client_id=" + TEST_CONFIG.MSAL_CLIENT_ID);
                        expect(url).to.include("&redirect_uri=" + encodeURIComponent(msal.getRedirectUri()));
                        expect(url).to.include("&state");
                        expect(url).to.include("&client_info=1");
                        expect(url).to.include("&claims=" + encodeURIComponent(tokenRequest.extraQueryParameters.claims));
                        done();
                    } catch (e) {
                        console.error(e);
                    }
                }
            };
            msal.handleRedirectCallback(tokenReceivedCallback, errorReceivedCallback);
            expect(msal.getRedirectUri()).to.be.equal(TEST_URIS.TEST_REDIR_URI);
            msal.loginRedirect(tokenRequest);
        });

        it("removes claims from extraQueryParameters when passed in extraQueryParameters and request object", function (done) {
            const claimsRequestObj: any = {
                "accessToken": {
                    "test": null
                }
            };
            const claimsRequestObj2: any = {
                "accessToken": {
                    "test2": null
                }
            };
            const tokenRequest: AuthenticationParameters = {
                claimsRequest: JSON.stringify(claimsRequestObj),
                extraQueryParameters: {
                    claims: JSON.stringify(claimsRequestObj2)
                }
            };
            window.location = {
                ...oldWindowLocation,
                assign: function (url) {
                    try {
                        expect(url).to.include(TEST_URIS.DEFAULT_INSTANCE + TEST_CONFIG.TENANT + "/oauth2/v2.0/authorize?response_type=id_token&scope=openid%20profile");
                        expect(url).to.include("&client_id=" + TEST_CONFIG.MSAL_CLIENT_ID);
                        expect(url).to.include("&redirect_uri=" + encodeURIComponent(msal.getRedirectUri()));
                        expect(url).to.include("&state");
                        expect(url).to.include("&client_info=1");
                        expect(url).to.include("&claims=" + encodeURIComponent(tokenRequest.claimsRequest));
                        done();
                    } catch (e) {
                        console.error(e);
                    }
                }
            };
            msal.handleRedirectCallback(tokenReceivedCallback, errorReceivedCallback);
            expect(msal.getRedirectUri()).to.be.equal(TEST_URIS.TEST_REDIR_URI);
            msal.loginRedirect(tokenRequest);
        });

        it("removes login_hint from request.extraQueryParameters", (done) => {
            const tokenRequestWithoutLoginHint: AuthenticationParameters = {
                extraQueryParameters: {
                    login_hint: JSON.stringify(TEST_LOGIN_HINT)
                }
            };
            window.location = {
                ...oldWindowLocation,
                assign: function (url) {
                    try {
                        expect(url).to.include(TEST_URIS.DEFAULT_INSTANCE + TEST_CONFIG.TENANT + "/oauth2/v2.0/authorize?response_type=id_token&scope=openid%20profile");
                        expect(url).to.include("&client_id=" + TEST_CONFIG.MSAL_CLIENT_ID);
                        expect(url).to.include("&redirect_uri=" + encodeURIComponent(msal.getRedirectUri()));
                        expect(url).to.include("&state");
                        expect(url).to.include("&client_info=1");
                        expect(url).to.not.include("&login_hint=");
                        expect(url).to.not.include(encodeURIComponent(tokenRequestWithoutLoginHint.extraQueryParameters[SSOTypes.LOGIN_HINT]));
                        done();
                    } catch (e) {
                        console.error(e);
                    }
                }
            };
            msal.handleRedirectCallback(tokenReceivedCallback, errorReceivedCallback);
            expect(msal.getRedirectUri()).to.be.equal(TEST_URIS.TEST_REDIR_URI);
            msal.loginRedirect(tokenRequestWithoutLoginHint);
        });

        it("removes sid from request.extraQueryParameters", (done) => {
            const tokenRequestWithoutLoginHint: AuthenticationParameters = {
                extraQueryParameters: {
                    sid: JSON.stringify(TEST_SID)
                }
            };
            window.location = {
                ...oldWindowLocation,
                assign: function (url) {
                    try {
                        expect(url).to.include(TEST_URIS.DEFAULT_INSTANCE + TEST_CONFIG.TENANT + "/oauth2/v2.0/authorize?response_type=id_token&scope=openid%20profile");
                        expect(url).to.include("&client_id=" + TEST_CONFIG.MSAL_CLIENT_ID);
                        expect(url).to.include("&redirect_uri=" + encodeURIComponent(msal.getRedirectUri()));
                        expect(url).to.include("&state");
                        expect(url).to.include("&client_info=1");
                        expect(url).to.not.include("&sid=");
                        expect(url).to.not.include(encodeURIComponent(tokenRequestWithoutLoginHint.extraQueryParameters[SSOTypes.SID]));
                        done();
                    } catch (e) {
                        console.error(e);
                    }
                }
            };
            msal.handleRedirectCallback(tokenReceivedCallback, errorReceivedCallback);
            expect(msal.getRedirectUri()).to.be.equal(TEST_URIS.TEST_REDIR_URI);
            msal.loginRedirect(tokenRequestWithoutLoginHint);
        });

        it("navigates user to redirectURI passed in constructor config", (done) => {
            window.location = {
                ...oldWindowLocation,
                assign: function (url) {
                    try {
                        expect(url).to.include(TEST_URIS.DEFAULT_INSTANCE + TEST_CONFIG.TENANT + "/oauth2/v2.0/authorize?response_type=id_token&scope=openid%20profile");
                        expect(url).to.include("&client_id=" + TEST_CONFIG.MSAL_CLIENT_ID);
                        expect(url).to.include("&redirect_uri=" + encodeURIComponent(msal.getRedirectUri()));
                        expect(url).to.include("&state");
                        expect(url).to.include("&client_info=1");
                        done();
                    } catch (e) {
                        console.error(e);
                    }
                }
            };
            msal.handleRedirectCallback(authCallback);
            expect(msal.getRedirectUri()).to.be.equal(TEST_URIS.TEST_REDIR_URI);

            msal.loginRedirect({});
        });

        it("uses current location.href as redirectUri default value, even if location changed after UserAgentApplication was instantiated", (done) => {
            const config: Configuration = {
                auth: {
                    clientId: TEST_CONFIG.MSAL_CLIENT_ID
                }
            };
            window.location = {
                ...oldWindowLocation,
                hash: "",
                assign: function (url) {
                    try {
                        expect(url).to.include("&redirect_uri=" + encodeURIComponent(TEST_URIS.TEST_REDIR_URI));
                        done();
                    } catch (e) {
                        console.error(e);
                    }
                }
            };
            msal = new UserAgentApplication(config);
            history.pushState(null, null, "/new_pushstate_uri");

            msal.handleRedirectCallback(authCallback);
            msal.loginRedirect({});
        });

        it("loginRedirect does not navigate if onRedirectNavigate is implemented and returns false", done => {
            const config: Configuration = {
                auth: {
                    clientId: TEST_CONFIG.MSAL_CLIENT_ID
                }
            };

            window.location = {
                ...oldWindowLocation,
                hash: "",
                assign: function (url) {
                    throw new Error("window.location.assign should not be called when onRedirectNavigate returns false");
                }
            };

            msal = new UserAgentApplication(config);
            msal.handleRedirectCallback(authCallback);
            msal.loginRedirect({
                onRedirectNavigate: url => {
                    expect(url).to.be.not.null;

                    done();
                    return false;
                }
            })
        });

        it("acquireTokenRedirect does not navigate if onRedirectNavigate is implemented and returns false", done => {
            const config: Configuration = {
                auth: {
                    clientId: TEST_CONFIG.MSAL_CLIENT_ID
                }
            };

            window.location = {
                ...oldWindowLocation,
                hash: "",
                assign: function (url) {
                    throw new Error("window.location.assign should not be called when onRedirectNavigate returns false");
                }
            };

            msal = new UserAgentApplication(config);
            msal.handleRedirectCallback(authCallback);
            msal.acquireTokenRedirect({
                scopes: [ "user.read" ],
                account,
                onRedirectNavigate: url => {
                    expect(url).to.be.not.null;

                    done();
                    return false;
                }
            })
        });

        it("navigates if onRedirectNavigate returns null", done => {
            const config: Configuration = {
                auth: {
                    clientId: TEST_CONFIG.MSAL_CLIENT_ID
                }
            };

            window.location = {
                ...oldWindowLocation,
                hash: "",
                assign: function (url) {
                    expect(url).to.not.be.null;
                    done();
                }
            };

            msal = new UserAgentApplication(config);
            msal.handleRedirectCallback(authCallback);
            msal.loginRedirect({
                onRedirectNavigate: url => {
                    expect(url).to.be.not.null;
                }
            })
        });

        it("navigates if onRedirectNavigate returns true", done => {
            const config: Configuration = {
                auth: {
                    clientId: TEST_CONFIG.MSAL_CLIENT_ID
                }
            };

            window.location = {
                ...oldWindowLocation,
                hash: "",
                assign: function (url) {
                    expect(url).to.not.be.null;
                    done();
                }
            };

            msal = new UserAgentApplication(config);
            msal.handleRedirectCallback(authCallback);
            msal.loginRedirect({
                onRedirectNavigate: url => {
                    expect(url).to.be.not.null;

                    return true
                }
            })
        });

        it("exits login function with error if interaction is true", function (done) {
            cacheStorage.setItem(TemporaryCacheKeys.INTERACTION_STATUS, Constants.inProgress);
            window.location = oldWindowLocation;
            const checkErrorFromLibrary = function (authErr: AuthError) {
                expect(authErr instanceof ClientAuthError).to.be.true;
                expect(authErr.errorCode).to.equal(ClientAuthErrorMessage.loginProgressError.code);
                expect(authErr.errorMessage).to.equal(ClientAuthErrorMessage.loginProgressError.desc);
                expect(authErr.message).to.equal(ClientAuthErrorMessage.loginProgressError.desc);
                expect(authErr.name).to.equal("ClientAuthError");
                expect(authErr.stack).to.include("UserAgentApplication.spec.ts");
                done();
            };
            msal.handleRedirectCallback(checkErrorFromLibrary);
            msal.loginRedirect();
        });

        it("exits login function with error if invalid prompt parameter is passed", function (done) {
            /*
             * TODO: We need to perform upfront parameter validation in order for this test to pass
             * let tokenRequest = {
             *     prompt: "random"
             * };
             * msal.handleRedirectCallbacks(successCallback, errCallback);
             * let authErr: AuthError;
             * try {
             *     msal.loginRedirect(tokenRequest);
             * } catch (e) {
             *     authErr = e;
             * }
             * console.log(authErr);
             */

            /*
             * expect(authErr.errorCode).to.equal(ClientConfigurationErrorMessage.invalidPrompt.code);
             * expect(authErr.errorMessage).to.contain(ClientConfigurationErrorMessage.invalidPrompt.desc);
             * expect(authErr.errorMessage).to.contain(tokenRequest.prompt);
             * expect(authErr.message).to.contain(ClientConfigurationErrorMessage.invalidPrompt.desc);
             * expect(authErr.name).to.equal("ClientConfigurationError");
             * expect(authErr.stack).to.include("UserAgentApplication.spec.ts");
             */
            done();
        });

        it("Account is cached on acquireTokenRedirect call", (done) => {
            const tokenRequest: AuthenticationParameters = {
                scopes: ["S1"], 
                account: account
            };

            window.location = {
                ...oldWindowLocation,
                assign: function (url) {
                    try {
                        const state = UrlUtils.deserializeHash(url).state;
                        const accountKey = AuthCache.generateAcquireTokenAccountKey(account.homeAccountIdentifier, state)

                        expect(cacheStorage.getItem(accountKey)).equals(JSON.stringify(account));
                        done();
                    } catch (e) {
                        console.error(e);
                    }
                }
            };

            msal.handleRedirectCallback(authCallback);
            msal.acquireTokenRedirect(tokenRequest);
        });

        it("State is cached on acquireTokenRedirect call", (done) => {
            const tokenRequest: AuthenticationParameters = {
                scopes: ["S1"], 
                account: account
            };

            window.location = {
                ...oldWindowLocation,
                assign: function (url) {
                    try {
                        const state = UrlUtils.deserializeHash(url).state;

                        expect(cacheStorage.getItem(`${TemporaryCacheKeys.STATE_ACQ_TOKEN}${Constants.resourceDelimiter}${state}`)).to.be.equal(state);
                        done();
                    } catch (e) {
                        console.error(e);
                    }
                }
            };

            msal.handleRedirectCallback(authCallback);
            msal.acquireTokenRedirect(tokenRequest);
        });

<<<<<<< HEAD
        it("tests if error is thrown when null scopes are passed", function (done) {	
            msal.handleRedirectCallback(authCallback);	
            let authErr: AuthError;	
            try {	
                msal.acquireTokenRedirect({});	
            } catch (e) {	
                authErr = e;	
            }	
            expect(authErr.errorCode).to.equal(ClientConfigurationErrorMessage.scopesRequired.code);	
            expect(authErr.errorMessage).to.contain(ClientConfigurationErrorMessage.scopesRequired.desc);	
            expect(authErr.message).to.contain(ClientConfigurationErrorMessage.scopesRequired.desc);	
            expect(authErr.name).to.equal("ClientConfigurationError");	
            expect(authErr.stack).to.include("UserAgentApplication.spec.ts");	
            done();	
=======
        it("LoginStartPage is cached on acquireTokenRedirect call", (done) => {
            const tokenRequest: AuthenticationParameters = {
                scopes: ["S1"], 
                account: account
            };

            window.location = {
                ...oldWindowLocation,
                assign: function (url) {
                    try {
                        const loginRequestUrl = window.location.href;
                        const state = UrlUtils.deserializeHash(url).state;

                        expect(cacheStorage.getItem(`${TemporaryCacheKeys.LOGIN_REQUEST}${Constants.resourceDelimiter}${state}`)).to.be.equal(loginRequestUrl);
                        done();
                    } catch (e) {
                        console.error(e);
                    }
                }
            };

            msal.handleRedirectCallback(authCallback);
            msal.acquireTokenRedirect(tokenRequest);
        });

        it("tests if error is thrown when null scopes are passed", function (done) {
            msal.handleRedirectCallback(authCallback);
            let authErr: AuthError;
            try {
                msal.acquireTokenRedirect({});
            } catch (e) {
                authErr = e;
            }
            expect(authErr.errorCode).to.equal(ClientConfigurationErrorMessage.scopesRequired.code);
            expect(authErr.errorMessage).to.contain(ClientConfigurationErrorMessage.scopesRequired.desc);
            expect(authErr.message).to.contain(ClientConfigurationErrorMessage.scopesRequired.desc);
            expect(authErr.name).to.equal("ClientConfigurationError");
            expect(authErr.stack).to.include("UserAgentApplication.spec.ts");
            done();
>>>>>>> 2c40f1ef
        });

        it("tests if error is thrown when empty array of scopes are passed", function (done) {
            msal.handleRedirectCallback(authCallback);
            let authErr: AuthError;
            try {
                msal.acquireTokenRedirect({
                    scopes: []
                });
            } catch (e) {
                authErr = e;
            }
            expect(authErr.errorCode).to.equal(ClientConfigurationErrorMessage.emptyScopes.code);
            expect(authErr.errorMessage).to.contain(ClientConfigurationErrorMessage.emptyScopes.desc);
            expect(authErr.message).to.contain(ClientConfigurationErrorMessage.emptyScopes.desc);
            expect(authErr.name).to.equal("ClientConfigurationError");
            expect(authErr.stack).to.include("UserAgentApplication.spec.ts");
            done();
        });

        it("throws an error if configured with a null request", () => {
            let correctError;
            try {
                // @ts-ignore
                msal.acquireTokenRedirect();
            } catch (e) {
                expect(e).to.be.instanceOf(ClientConfigurationError);
                correctError = true;
            }
            expect(correctError).to.be.true;
        });
    });

    describe("Different Callback Signatures", function () {

        beforeEach(function () {
            cacheStorage = new AuthCache(TEST_CONFIG.MSAL_CLIENT_ID, "sessionStorage", true);
            config = {
                auth: {
                    clientId: TEST_CONFIG.MSAL_CLIENT_ID,
                    redirectUri: TEST_URIS.TEST_REDIR_URI,
                    navigateToLoginRequestUrl: false
                }
            };

            setAuthInstanceStubs();
            setTestCacheItems();
        });

        afterEach(function() {
            window.location.hash = "";
            config = {auth: {clientId: ""}};
            cacheStorage.clear();
            sinon.restore();
        });

        it("Calls the error callback if two callbacks are sent", function (done) {
            window.location.hash = testHashesForState(TEST_LIBRARY_STATE).TEST_ERROR_HASH + TEST_USER_STATE_NUM;
            cacheStorage.setItem(`${TemporaryCacheKeys.STATE_LOGIN}|${TEST_LIBRARY_STATE}|${TEST_USER_STATE_NUM}`, `${TEST_LIBRARY_STATE}|${TEST_USER_STATE_NUM}`);

            msal = new UserAgentApplication(config);

            const checkErrorFromServer = function(error: AuthError, accountState: string) {
                expect(cacheStorage.getItem(TemporaryCacheKeys.URL_HASH)).to.be.null;
                expect(error instanceof ServerError).to.be.true;
                expect(error.name).to.include("ServerError");
                expect(error.errorCode).to.include(TEST_ERROR_CODE);
                expect(error.errorMessage).to.include(TEST_ERROR_DESC);
                expect(error.message).to.include(TEST_ERROR_DESC);
                expect(error.stack).to.include("UserAgentApplication.spec.ts");
                done();
            };
            msal.handleRedirectCallback(tokenReceivedCallback, checkErrorFromServer);
        });

        it("Calls the token callback if two callbacks are sent", function (done) {
            cacheStorage.setItem(`${TemporaryCacheKeys.STATE_LOGIN}|${TEST_LIBRARY_STATE}|${TEST_USER_STATE_NUM}`, `${TEST_LIBRARY_STATE}|${TEST_USER_STATE_NUM}`);
            cacheStorage.setItem(`${TemporaryCacheKeys.NONCE_IDTOKEN}|${TEST_LIBRARY_STATE}|${TEST_USER_STATE_NUM}`, TEST_NONCE);
            window.location.hash = testHashesForState(TEST_LIBRARY_STATE).TEST_SUCCESS_ID_TOKEN_HASH + TEST_USER_STATE_NUM;

            msal = new UserAgentApplication(config);

            const checkResponseFromServer = function(response: AuthResponse) {
                expect(cacheStorage.getItem(TemporaryCacheKeys.URL_HASH)).to.be.null;
                expect(response.uniqueId).to.be.eq(TEST_UNIQUE_ID);
                expect(response.tokenType).to.be.eq(ServerHashParamKeys.ID_TOKEN);
                expect(response.tenantId).to.be.eq(TEST_CONFIG.MSAL_TENANT_ID);
                expect(response.accountState).to.include(TEST_USER_STATE_NUM);
                done();
            };
            msal.handleRedirectCallback(checkResponseFromServer, errorReceivedCallback);
        });

        it("Calls the response callback if single callback is sent", function (done) {
            cacheStorage.setItem(`${TemporaryCacheKeys.STATE_LOGIN}|${TEST_LIBRARY_STATE}|${TEST_USER_STATE_NUM}`, `${TEST_LIBRARY_STATE}|${TEST_USER_STATE_NUM}`);
            cacheStorage.setItem(`${TemporaryCacheKeys.NONCE_IDTOKEN}|${TEST_LIBRARY_STATE}|${TEST_USER_STATE_NUM}`, TEST_NONCE);
            window.location.hash = testHashesForState(TEST_LIBRARY_STATE).TEST_SUCCESS_ID_TOKEN_HASH + TEST_USER_STATE_NUM;

            msal = new UserAgentApplication(config);

            const checkResponseFromServer = function(error: AuthError, response: AuthResponse) {
                expect(cacheStorage.getItem(TemporaryCacheKeys.URL_HASH)).to.be.null;
                expect(response.uniqueId).to.be.eq(TEST_UNIQUE_ID);
                expect(response.tokenType).to.be.eq(ServerHashParamKeys.ID_TOKEN);
                expect(response.tenantId).to.be.eq(TEST_CONFIG.MSAL_TENANT_ID);
                expect(response.accountState).to.include(TEST_USER_STATE_NUM);
                done();
            };
            msal.handleRedirectCallback(checkResponseFromServer);
        });

        it("Hash is processed in redirect case even if in popup or new tab", function (done) {
            const oldWindowOpener = window.opener;
            window.opener = "different_window";

            cacheStorage.setItem(`${TemporaryCacheKeys.STATE_LOGIN}|${TEST_LIBRARY_STATE}|${TEST_USER_STATE_NUM}`, `${TEST_LIBRARY_STATE}|${TEST_USER_STATE_NUM}`);
            cacheStorage.setItem(`${TemporaryCacheKeys.NONCE_IDTOKEN}|${TEST_LIBRARY_STATE}|${TEST_USER_STATE_NUM}`, TEST_NONCE);
            window.location.hash = testHashesForState(TEST_LIBRARY_STATE).TEST_SUCCESS_ID_TOKEN_HASH + TEST_USER_STATE_NUM;

            msal = new UserAgentApplication(config);

            const checkResponseFromServer = function(error: AuthError, response: AuthResponse) {
                expect(cacheStorage.getItem(TemporaryCacheKeys.URL_HASH)).to.be.null;
                expect(response.uniqueId).to.be.eq(TEST_UNIQUE_ID);
                expect(response.tokenType).to.be.eq(ServerHashParamKeys.ID_TOKEN);
                expect(response.tenantId).to.be.eq(TEST_CONFIG.MSAL_TENANT_ID);
                expect(response.accountState).to.include(TEST_USER_STATE_NUM);
                done();
            };
            msal.handleRedirectCallback(checkResponseFromServer);
            expect(window.location.hash).to.be.equal("");
            window.opener = oldWindowOpener;
        });

        it("Hash is not processed in popup case" , function () {
            const oldWindowOpener = window.opener;
            window.opener = "different_window";
            const TEST_LIBRARY_STATE_POPUP = RequestUtils.generateLibraryState(Constants.interactionTypePopup)

            cacheStorage.setItem(`${TemporaryCacheKeys.STATE_LOGIN}|${TEST_LIBRARY_STATE_POPUP}|${TEST_USER_STATE_NUM}`, `${TEST_LIBRARY_STATE_POPUP}|${TEST_USER_STATE_NUM}`);
            cacheStorage.setItem(`${TemporaryCacheKeys.NONCE_IDTOKEN}|${TEST_LIBRARY_STATE_POPUP}|${TEST_USER_STATE_NUM}`, TEST_NONCE);
            window.location.hash = testHashesForState(TEST_LIBRARY_STATE_POPUP).TEST_SUCCESS_ID_TOKEN_HASH + TEST_USER_STATE_NUM;

            let hashBeforeProcessing = window.location.hash;
            let callbackExecuted = false
            msal = new UserAgentApplication(config);

            const checkResponseFromServer = function(error: AuthError, response: AuthResponse) {
                callbackExecuted = true;
            };

            msal.handleRedirectCallback(checkResponseFromServer);

            expect(callbackExecuted).to.be.false;
            expect(window.location.hash).to.be.equal(hashBeforeProcessing);
            window.opener = oldWindowOpener;
        });
    });

    describe("Cache Storage Unit Tests", function () {

        beforeEach(function () {
            cacheStorage = new AuthCache(TEST_CONFIG.MSAL_CLIENT_ID, "sessionStorage", true);
            const config: Configuration = {
                auth: {
                    clientId: TEST_CONFIG.MSAL_CLIENT_ID,
                    redirectUri: TEST_URIS.TEST_REDIR_URI
                }
            };
            msal = new UserAgentApplication(config);
            setAuthInstanceStubs();
            setTestCacheItems();
        });

        afterEach(function() {
            cacheStorage.clear();
            sinon.restore();
        });

        it("tests getCachedToken when authority is not passed and single accessToken is present in the cache for a set of scopes", function (done) {
            const tokenRequest : AuthenticationParameters = {
                scopes: ["S1", "openid", "profile"],
                account: account
            };
            const params: kv = {  };
            params[SSOTypes.SID] = account.sid;
            setUtilUnifiedCacheQPStubs(params);

            cacheStorage.setItem(JSON.stringify(accessTokenKey), JSON.stringify(accessTokenValue));
            msal.acquireTokenSilent(tokenRequest).then(function(response) {
                expect(response.idToken.rawIdToken).to.equal(TEST_TOKENS.IDTOKEN_V2);
                expect(response.idTokenClaims).to.be.deep.eq(new IdToken(TEST_TOKENS.IDTOKEN_V2).claims);
                expect(response.accessToken).to.be.deep.eq(TEST_TOKENS.ACCESSTOKEN);
                expect(response.account).to.be.eq(account);
                expect(response.scopes).to.be.deep.eq(["s1"]);
                expect(response.tokenType).to.be.eq(ServerHashParamKeys.ACCESS_TOKEN);
                done();
            }).catch(function(err) {
                // Won't happen
                console.error("Shouldn't have error here. Data: " + JSON.stringify(err));
            });
        });

        it("tests getCachedToken when authority is not passed and multiple accessTokens are present in the cache for a set of scopes", function (done) {
            const tokenRequest : AuthenticationParameters = {
                scopes: ["S1"],
                account: account
            };
            const params: kv = {  };
            params[SSOTypes.SID] = account.sid;
            setUtilUnifiedCacheQPStubs(params);

            cacheStorage.setItem(JSON.stringify(accessTokenKey), JSON.stringify(accessTokenValue));
            accessTokenKey.scopes = "S1 S2";
            accessTokenKey.authority = TEST_CONFIG.alternateValidAuthority;
            cacheStorage.setItem(JSON.stringify(accessTokenKey), JSON.stringify(accessTokenValue));

            msal.acquireTokenSilent(tokenRequest).then(function(response) {
                // Won't happen
                console.error("Shouldn't have response here. Data: " + JSON.stringify(response));
            }).catch(function(err: AuthError) {
                expect(err.errorCode).to.include(ClientAuthErrorMessage.multipleMatchingTokens.code);
                expect(err.errorMessage).to.include(ClientAuthErrorMessage.multipleMatchingTokens.desc);
                expect(err.message).to.contain(ClientAuthErrorMessage.multipleMatchingTokens.desc);
                expect(err.name).to.equal("ClientAuthError");
                expect(err.stack).to.include("UserAgentApplication.spec.ts");
                done();
            });
        });

        it("tests getCachedToken without sending authority when no matching accesstoken is found and multiple authorities exist", function (done) {
            const tokenRequest : AuthenticationParameters = {
                scopes: ["S3"],
                account: account
            };
            const params: kv = {  };
            params[SSOTypes.SID] = account.sid;
            setUtilUnifiedCacheQPStubs(params);

            cacheStorage.setItem(JSON.stringify(accessTokenKey), JSON.stringify(accessTokenValue));
            accessTokenKey.scopes = "S2";
            accessTokenKey.authority = TEST_CONFIG.alternateValidAuthority;
            cacheStorage.setItem(JSON.stringify(accessTokenKey), JSON.stringify(accessTokenValue));

            msal.acquireTokenSilent(tokenRequest).then(function(response) {
                // Won't happen
                console.error("Shouldn't have response here. Data: " + JSON.stringify(response));
            }).catch(function(err: AuthError) {
                expect(err.errorCode).to.include(ClientAuthErrorMessage.multipleCacheAuthorities.code);
                expect(err.errorMessage).to.include(ClientAuthErrorMessage.multipleCacheAuthorities.desc);
                expect(err.message).to.contain(ClientAuthErrorMessage.multipleCacheAuthorities.desc);
                expect(err.name).to.equal("ClientAuthError");
                expect(err.stack).to.include("UserAgentApplication.spec.ts");
                done();
            });
        });

        it("tests getCachedToken when authority is passed and single matching accessToken is found", function (done) {
            const tokenRequest : AuthenticationParameters = {
                authority: TEST_CONFIG.validAuthority,
                scopes: ["S1", "openid", "profile"],
                account: account
            };
            const tokenRequest2 : AuthenticationParameters = {
                authority: TEST_CONFIG.alternateValidAuthority,
                scopes: ["S1", "openid", "profile"],
                account: account
            };
            const params: kv = {  };
            params[SSOTypes.SID] = account.sid;
            setUtilUnifiedCacheQPStubs(params);

            accessTokenKey.authority = accessTokenKey.authority + "/";
            cacheStorage.setItem(JSON.stringify(accessTokenKey), JSON.stringify(accessTokenValue));
            accessTokenKey.authority = TEST_CONFIG.alternateValidAuthority + "/";
            accessTokenValue.accessToken = "accessToken2";
            cacheStorage.setItem(JSON.stringify(accessTokenKey), JSON.stringify(accessTokenValue));

            msal.acquireTokenSilent(tokenRequest).then(function(response) {
                expect(response.scopes).to.be.deep.eq(["s1"]);
                expect(response.account).to.be.eq(account);
                expect(response.idToken.rawIdToken).to.eql(TEST_TOKENS.IDTOKEN_V2);
                expect(response.idTokenClaims).to.eql(new IdToken(TEST_TOKENS.IDTOKEN_V2).claims);
                expect(response.accessToken).to.eql(TEST_TOKENS.ACCESSTOKEN);
                expect(response.tokenType).to.be.eq(ServerHashParamKeys.ACCESS_TOKEN);
            }).catch(function(err: AuthError) {
                // Won't happen
                console.error("Shouldn't have error here. Data: " + JSON.stringify(err));
            });

            msal.acquireTokenSilent(tokenRequest2).then(function(response) {
                expect(response.scopes).to.be.deep.eq(["s1"]);
                expect(response.account).to.be.eq(account);
                expect(response.idToken.rawIdToken).to.eql(TEST_TOKENS.IDTOKEN_V2);
                expect(response.idTokenClaims).to.eql(new IdToken(TEST_TOKENS.IDTOKEN_V2).claims);
                expect(response.accessToken).to.include("accessToken2");
                expect(response.tokenType).to.be.eq(ServerHashParamKeys.ACCESS_TOKEN);
                done();
            }).catch(function(err: AuthError) {
                // Won't happen
                console.error("Shouldn't have error here. Data: " + JSON.stringify(err));
            });
        });

        it("tests getCachedToken when authority is passed and multiple matching accessTokens are found", function (done) {
            const tokenRequest : AuthenticationParameters = {
                authority: TEST_CONFIG.validAuthority,
                scopes: ["S1"],
                account: account
            };
            const params: kv = {  };
            params[SSOTypes.SID] = account.sid;
            setUtilUnifiedCacheQPStubs(params);
            accessTokenKey.authority = accessTokenKey.authority + "/";
            cacheStorage.setItem(JSON.stringify(accessTokenKey), JSON.stringify(accessTokenValue));
            accessTokenKey.scopes = "S1 S2";
            cacheStorage.setItem(JSON.stringify(accessTokenKey), JSON.stringify(accessTokenValue));

            msal.acquireTokenSilent(tokenRequest).then(function(response) {
                console.error("Shouldn't have response here. Data: " + JSON.stringify(response));
            }).catch(function(err: AuthError) {
                expect(err.errorCode).to.include(ClientAuthErrorMessage.multipleMatchingTokens.code);
                expect(err.errorMessage).to.include(ClientAuthErrorMessage.multipleMatchingTokens.desc);
                expect(err.message).to.contain(ClientAuthErrorMessage.multipleMatchingTokens.desc);
                expect(err.name).to.equal("ClientAuthError");
                expect(err.stack).to.include("UserAgentApplication.spec.ts");
                done();
            });
        });

        it("tests getCachedToken when authority is passed and no matching accessToken is found", function (done) {
            const tokenRequest : AuthenticationParameters = {
                authority: TEST_CONFIG.alternateValidAuthority,
                scopes: ["S1"],
                account: account
            };
            const params: kv = {  };
            params[SSOTypes.SID] = account.sid;
            setUtilUnifiedCacheQPStubs(params);
            sinon.stub(msal, <any>"loadIframeTimeout").callsFake(function (url: string, frameName: string) {
                return new Promise<void>(() => {
                    expect(url).to.include(TEST_CONFIG.alternateValidAuthority + "/oauth2/v2.0/authorize?response_type=id_token token&scope=s1%20openid%20profile");
                    expect(url).to.include("&client_id=" + TEST_CONFIG.MSAL_CLIENT_ID);
                    expect(url).to.include("&redirect_uri=" + encodeURIComponent(msal.getRedirectUri()));
                    expect(url).to.include("&state");
                    expect(url).to.include("&client_info=1");
                    done();
                });
            });

            cacheStorage.setItem(JSON.stringify(accessTokenKey), JSON.stringify(accessTokenValue));

            msal.acquireTokenSilent(tokenRequest).then(function(response) {
                // Won't happen - we are not testing response here
                console.error("Shouldn't have response here. Data: " + JSON.stringify(response));
            }).catch(function(err: AuthError) {
                // Failure will be caught here since the tests are being run within the stub.
                console.error("Error in assertion: " + JSON.stringify(err));
            });
        });

        it("tests getCachedToken when authority is passed and single matching accessToken is found which is expired", function (done) {
            const tokenRequest : AuthenticationParameters = {
                authority: TEST_CONFIG.alternateValidAuthority,
                scopes: ["S1", "openid", "profile"],
                account: account
            };
            const params: kv = {  };
            params[SSOTypes.SID] = account.sid;
            setUtilUnifiedCacheQPStubs(params);

            sinon.stub(msal, <any>"loadIframeTimeout").callsFake(function (url: string, frameName: string) {
                return new Promise<void>(() => {
                    expect(cacheStorage.getItem(JSON.stringify(accessTokenKey))).to.be.null;
                    expect(url).to.include(TEST_CONFIG.alternateValidAuthority + "/oauth2/v2.0/authorize?response_type=id_token token&scope=s1%20openid%20profile");
                    expect(url).to.include("&client_id=" + TEST_CONFIG.MSAL_CLIENT_ID);
                    expect(url).to.include("&redirect_uri=" + encodeURIComponent(msal.getRedirectUri()));
                    expect(url).to.include("&state");
                    expect(url).to.include("&client_info=1");
                    done();
                });
            });

            accessTokenValue.expiresIn = "1300";
            accessTokenKey.authority = TEST_CONFIG.alternateValidAuthority + "/";
            cacheStorage.setItem(JSON.stringify(accessTokenKey), JSON.stringify(accessTokenValue));

            msal.acquireTokenSilent(tokenRequest).then(function(response) {
                // Won't happen - we are not testing response here
                console.error("Shouldn't have response here. Data: " + JSON.stringify(response));
            }).catch(function(err: AuthError) {
                // Failure will be caught here since the tests are being run within the stub.
                console.error("Error in assertion: " + JSON.stringify(err));
            });
        });

        it("tests getCachedToken is skipped when claims are passed in", function (done) {
            const claimsRequestObj: any = {
                "accessToken": {
                    "test": null
                }
            };
            const tokenRequest : AuthenticationParameters = {
                authority: TEST_CONFIG.validAuthority,
                scopes: ["S1",],
                account: account,
                claimsRequest: JSON.stringify(claimsRequestObj)
            };
            const params: kv = {  };
            params[SSOTypes.SID] = account.sid;
            setUtilUnifiedCacheQPStubs(params);
            const cacheCallSpy = sinon.spy(msal, <any>"getCachedToken");

            sinon.stub(msal, <any>"loadIframeTimeout").callsFake(function (url: string, frameName: string) {
                return new Promise<void>(() => {
                    expect(cacheCallSpy.notCalled).to.be.true;
                    expect(url).to.include(TEST_CONFIG.validAuthority + "/oauth2/v2.0/authorize?response_type=id_token token&scope=s1%20openid%20profile");
                    expect(url).to.include("&client_id=" + TEST_CONFIG.MSAL_CLIENT_ID);
                    expect(url).to.include("&redirect_uri=" + encodeURIComponent(msal.getRedirectUri()));
                    expect(url).to.include("&state");
                    expect(url).to.include("&client_info=1");
                    expect(url).to.include("&claims=" + encodeURIComponent(tokenRequest.claimsRequest));
                    done();
                });
            });

            cacheStorage.setItem(JSON.stringify(accessTokenKey), JSON.stringify(accessTokenValue));

            msal.acquireTokenSilent(tokenRequest).then(function(response) {
                // Won't happen - we are not testing response here
                console.error("Shouldn't have response here. Data: " + JSON.stringify(response));
            }).catch(function(err: AuthError) {
                // Failure will be caught here since the tests are being run within the stub.
                console.error("Error in assertion: " + JSON.stringify(err));
            });
        });

        it("tests getCachedToken is skipped when force is set true", function (done) {

            const tokenRequest : AuthenticationParameters = {
                authority: TEST_CONFIG.validAuthority,
                scopes: ["S1"],
                account: account,
                forceRefresh: true
            };

            setUtilUnifiedCacheQPStubs({
                [SSOTypes.SID]: account.sid
            });
            const cacheCallSpy = sinon.spy(msal, <any>"getCachedToken");

            sinon.stub(msal, <any>"loadIframeTimeout").callsFake(async function (url: string, frameName: string) {
                return new Promise<void>(() => {
                    expect(cacheCallSpy.notCalled).to.be.true;
                    expect(url).to.include(TEST_CONFIG.validAuthority + "/oauth2/v2.0/authorize?response_type=id_token token&scope=s1%20openid%20profile");
                    expect(url).to.include("&client_id=" + TEST_CONFIG.MSAL_CLIENT_ID);
                    expect(url).to.include("&redirect_uri=" + encodeURIComponent(msal.getRedirectUri()));
                    expect(url).to.include("&state");
                    expect(url).to.include("&client_info=1");
                    done();
                });
            });

            cacheStorage.setItem(JSON.stringify(accessTokenKey), JSON.stringify(accessTokenValue));

            msal.acquireTokenSilent(tokenRequest).then(function(response) {
                // Won't happen - we are not testing response here
                throw `Shouldn't have response here. Data: ${JSON.stringify(response)}`;
            }).catch(done);
        });
    });

    describe("Processing Authentication Responses", function() {

        beforeEach(function () {
            cacheStorage = new AuthCache(TEST_CONFIG.MSAL_CLIENT_ID, "sessionStorage", true);
            config = {
                auth: {
                    clientId: TEST_CONFIG.MSAL_CLIENT_ID,
                    redirectUri: TEST_URIS.TEST_REDIR_URI,
                    navigateToLoginRequestUrl: false
                }
            };

            setAuthInstanceStubs();
            setTestCacheItems();
            
            delete window.location;
            window.location = {
                ...oldWindowLocation
            };
        });

        afterEach(function() {
            config = {auth: {clientId: ""}};
            cacheStorage.clear();
            sinon.restore();
        });

        it("tests saveTokenForHash in case of response", function(done) {
            const successHash = testHashesForState(TEST_LIBRARY_STATE).TEST_SUCCESS_ID_TOKEN_HASH + TEST_USER_STATE_NUM;

            window.location.hash = successHash;
            cacheStorage.setItem(`${TemporaryCacheKeys.STATE_LOGIN}|${TEST_LIBRARY_STATE}|${TEST_USER_STATE_NUM}`, `${TEST_LIBRARY_STATE}|${TEST_USER_STATE_NUM}`);
            cacheStorage.setItem(`${TemporaryCacheKeys.NONCE_IDTOKEN}|${TEST_LIBRARY_STATE}|${TEST_USER_STATE_NUM}`, TEST_NONCE);

            msal = new UserAgentApplication(config);

            const checkRespFromServer = function(response: AuthResponse) {
                expect(response.uniqueId).to.be.eq(TEST_UNIQUE_ID);
                expect(response.tokenType).to.be.eq(ServerHashParamKeys.ID_TOKEN);
                expect(response.tenantId).to.be.eq(TEST_CONFIG.MSAL_TENANT_ID);
                expect(response.accountState).to.be.eq(TEST_USER_STATE_NUM);
                expect(cacheStorage.getItem(TemporaryCacheKeys.URL_HASH)).to.be.null;
                done();
            };
            msal.handleRedirectCallback(checkRespFromServer, errorReceivedCallback);
        });

        it("tests navigation to loginRequestUrl after first redirect", function(done) {
            config.auth.navigateToLoginRequestUrl = true;
            const loginStartPage = "http://localhost:8081/test/"
            const successHash = testHashesForState(TEST_LIBRARY_STATE).TEST_SUCCESS_ID_TOKEN_HASH + TEST_USER_STATE_NUM;

            window.location = {
                ...oldWindowLocation,
                assign: function (url) {
                    try {
                        expect(url).to.equal(loginStartPage + successHash);
                        done();
                    } catch (e) {
                        console.error(e);
                    }
                },
                href: "http://localhost:8081/"
            };

            sinon.stub(window, "parent").returns(window);

            window.location.hash = successHash;
            cacheStorage.setItem(`${TemporaryCacheKeys.LOGIN_REQUEST}|${TEST_LIBRARY_STATE}|${TEST_USER_STATE_NUM}`, loginStartPage);
            cacheStorage.setItem(`${TemporaryCacheKeys.STATE_LOGIN}|${TEST_LIBRARY_STATE}|${TEST_USER_STATE_NUM}`, `${TEST_LIBRARY_STATE}|${TEST_USER_STATE_NUM}`);
            cacheStorage.setItem(`${TemporaryCacheKeys.NONCE_IDTOKEN}|${TEST_LIBRARY_STATE}|${TEST_USER_STATE_NUM}`, TEST_NONCE);

            msal = new UserAgentApplication(config);
        });

        it("tests navigation to loginRequestUrl after first redirect", function(done) {
            config.auth.navigateToLoginRequestUrl = true;
            const baseStartUrl = "http://localhost:8081/test/"
            const loginStartPage = baseStartUrl + "#testHash"
            const successHash = testHashesForState(TEST_LIBRARY_STATE).TEST_SUCCESS_ID_TOKEN_HASH + TEST_USER_STATE_NUM;

            window.location = {
                ...oldWindowLocation,
                assign: function (url) {
                    try {
                        expect(url).to.equal(baseStartUrl + successHash);
                        done();
                    } catch (e) {
                        console.error(e);
                    }
                },
                href: "http://localhost:8081/"
            };

            sinon.stub(window, "parent").returns(window);

            window.location.hash = successHash;
            cacheStorage.setItem(`${TemporaryCacheKeys.LOGIN_REQUEST}|${TEST_LIBRARY_STATE}|${TEST_USER_STATE_NUM}`, loginStartPage);
            cacheStorage.setItem(`${TemporaryCacheKeys.STATE_LOGIN}|${TEST_LIBRARY_STATE}|${TEST_USER_STATE_NUM}`, `${TEST_LIBRARY_STATE}|${TEST_USER_STATE_NUM}`);
            cacheStorage.setItem(`${TemporaryCacheKeys.NONCE_IDTOKEN}|${TEST_LIBRARY_STATE}|${TEST_USER_STATE_NUM}`, TEST_NONCE);

            msal = new UserAgentApplication(config);
        });

        it("tests navigation to loginRequestUrl inc. user querystring after first redirect", function(done) {
            config.auth.navigateToLoginRequestUrl = true;
            const baseStartUrl = "http://localhost:8081/test/"
            const loginStartPage = baseStartUrl + "?testKey=testVal"
            const successHash = testHashesForState(TEST_LIBRARY_STATE).TEST_SUCCESS_ID_TOKEN_HASH + TEST_USER_STATE_NUM;

            window.location = {
                ...oldWindowLocation,
                assign: function (url) {
                    try {
                        expect(url).to.equal(loginStartPage + successHash);
                        done();
                    } catch (e) {
                        console.error(e);
                    }
                },
                href: "http://localhost:8081/"
            };

            sinon.stub(window, "parent").returns(window);

            window.location.hash = successHash;
            cacheStorage.setItem(`${TemporaryCacheKeys.LOGIN_REQUEST}|${TEST_LIBRARY_STATE}|${TEST_USER_STATE_NUM}`, loginStartPage);
            cacheStorage.setItem(`${TemporaryCacheKeys.STATE_LOGIN}|${TEST_LIBRARY_STATE}|${TEST_USER_STATE_NUM}`, `${TEST_LIBRARY_STATE}|${TEST_USER_STATE_NUM}`);
            cacheStorage.setItem(`${TemporaryCacheKeys.NONCE_IDTOKEN}|${TEST_LIBRARY_STATE}|${TEST_USER_STATE_NUM}`, TEST_NONCE);

            msal = new UserAgentApplication(config);
        });

        it("tests user hash is added back to url on final page and token response is cached", function() {
            config.auth.navigateToLoginRequestUrl = true;
            const loginUrl = "http://localhost:8081/test/"
            const userHash = "#testHash"
            const loginStartPage = loginUrl + userHash
            const successHash = testHashesForState(TEST_LIBRARY_STATE).TEST_SUCCESS_ID_TOKEN_HASH + TEST_USER_STATE_NUM;

            window.location.href = loginUrl;

            sinon.stub(window, "parent").returns(window);
            sinon.stub(window.location, "href").returns(loginStartPage + successHash)

            window.location.hash = successHash;
            cacheStorage.setItem(`${TemporaryCacheKeys.LOGIN_REQUEST}|${TEST_LIBRARY_STATE}|${TEST_USER_STATE_NUM}`, loginStartPage);
            cacheStorage.setItem(`${TemporaryCacheKeys.STATE_LOGIN}|${TEST_LIBRARY_STATE}|${TEST_USER_STATE_NUM}`, `${TEST_LIBRARY_STATE}|${TEST_USER_STATE_NUM}`);
            cacheStorage.setItem(`${TemporaryCacheKeys.NONCE_IDTOKEN}|${TEST_LIBRARY_STATE}|${TEST_USER_STATE_NUM}`, TEST_NONCE);

            expect(window.location.href).to.equal(loginUrl);
            expect(window.location.hash).to.equal(successHash);
            msal = new UserAgentApplication(config);
            expect(window.location.href).to.equal(loginUrl);
            expect(window.location.hash).to.equal(userHash);
            expect(cacheStorage.getItem(PersistentCacheKeys.IDTOKEN)).to.equal(TEST_TOKENS.IDTOKEN_V2);
        });

        it("tests user query string present on final page url and token response is cached", function() {
            config.auth.navigateToLoginRequestUrl = true;
            const loginUrl = "http://localhost:8081/test/"
            const userQueryString = "?testKey=testVal"
            const loginStartPage = loginUrl + userQueryString;
            const successHash = testHashesForState(TEST_LIBRARY_STATE).TEST_SUCCESS_ID_TOKEN_HASH + TEST_USER_STATE_NUM;

            window.location.href = loginStartPage;
            window.location.search = userQueryString;

            sinon.stub(window, "parent").returns(window);
            sinon.stub(window.location, "href").returns(loginStartPage + successHash)

            window.location.hash = successHash;
            cacheStorage.setItem(`${TemporaryCacheKeys.LOGIN_REQUEST}|${TEST_LIBRARY_STATE}|${TEST_USER_STATE_NUM}`, loginStartPage);
            cacheStorage.setItem(`${TemporaryCacheKeys.STATE_LOGIN}|${TEST_LIBRARY_STATE}|${TEST_USER_STATE_NUM}`, `${TEST_LIBRARY_STATE}|${TEST_USER_STATE_NUM}`);
            cacheStorage.setItem(`${TemporaryCacheKeys.NONCE_IDTOKEN}|${TEST_LIBRARY_STATE}|${TEST_USER_STATE_NUM}`, TEST_NONCE);

            expect(window.location.href).to.equal(loginStartPage);
            expect(window.location.hash).to.equal(successHash);
            expect(window.location.search).to.equal(userQueryString);
            msal = new UserAgentApplication(config);
            expect(window.location.href).to.equal(loginStartPage);
            expect(window.location.hash).to.equal("");
            expect(window.location.search).to.equal(userQueryString);
            expect(cacheStorage.getItem(PersistentCacheKeys.IDTOKEN)).to.equal(TEST_TOKENS.IDTOKEN_V2);
        });

        it("tests user hash is added back to url and query string exists on final page url and token response is cached", function() {
            config.auth.navigateToLoginRequestUrl = true;
            const loginUrl = "http://localhost:8081/test/"
            const userQueryString = "?testKey=testVal"
            const userHash = "#testHash"
            const loginStartPage = loginUrl + userQueryString + userHash;
            const successHash = testHashesForState(TEST_LIBRARY_STATE).TEST_SUCCESS_ID_TOKEN_HASH + TEST_USER_STATE_NUM;

            window.location.href = loginUrl + userQueryString;
            window.location.search = userQueryString;

            sinon.stub(window, "parent").returns(window);
            sinon.stub(window.location, "href").returns(loginStartPage + successHash)

            window.location.hash = successHash;
            cacheStorage.setItem(`${TemporaryCacheKeys.LOGIN_REQUEST}|${TEST_LIBRARY_STATE}|${TEST_USER_STATE_NUM}`, loginStartPage);
            cacheStorage.setItem(`${TemporaryCacheKeys.STATE_LOGIN}|${TEST_LIBRARY_STATE}|${TEST_USER_STATE_NUM}`, `${TEST_LIBRARY_STATE}|${TEST_USER_STATE_NUM}`);
            cacheStorage.setItem(`${TemporaryCacheKeys.NONCE_IDTOKEN}|${TEST_LIBRARY_STATE}|${TEST_USER_STATE_NUM}`, TEST_NONCE);

            expect(window.location.href).to.equal(loginUrl + userQueryString);
            expect(window.location.hash).to.equal(successHash);
            expect(window.location.search).to.equal(userQueryString);
            msal = new UserAgentApplication(config);
            expect(window.location.href).to.equal(loginUrl + userQueryString);
            expect(window.location.hash).to.equal(userHash);
            expect(window.location.search).to.equal(userQueryString);
            expect(cacheStorage.getItem(PersistentCacheKeys.IDTOKEN)).to.equal(TEST_TOKENS.IDTOKEN_V2);
        });

        it("tests navigation to homepage after first redirect if loginStartPage not set", function(done) {
            config.auth.navigateToLoginRequestUrl = true;
            const successHash = testHashesForState(TEST_LIBRARY_STATE).TEST_SUCCESS_ID_TOKEN_HASH + TEST_USER_STATE_NUM;

            window.location.assign = function (url) {
                try {
                    expect(url).to.equal("/");
                    done();
                } catch (e) {
                    console.error(e);
                }
            };

            sinon.stub(window, "parent").returns(window);

            window.location.hash = successHash;
            cacheStorage.setItem(`${TemporaryCacheKeys.STATE_LOGIN}|${TEST_LIBRARY_STATE}|${TEST_USER_STATE_NUM}`, `${TEST_LIBRARY_STATE}|${TEST_USER_STATE_NUM}`);
            cacheStorage.setItem(`${TemporaryCacheKeys.NONCE_IDTOKEN}|${TEST_LIBRARY_STATE}|${TEST_USER_STATE_NUM}`, TEST_NONCE);

            msal = new UserAgentApplication(config);
        });

        it("tests saveTokenForHash in case of error", function(done) {
            window.location.hash = testHashesForState(TEST_LIBRARY_STATE).TEST_ERROR_HASH + TEST_USER_STATE_NUM;
            cacheStorage.setItem(`${TemporaryCacheKeys.STATE_LOGIN}|${TEST_LIBRARY_STATE}|${TEST_USER_STATE_NUM}`, `${TEST_LIBRARY_STATE}|${TEST_USER_STATE_NUM}`);

            msal = new UserAgentApplication(config);

            const checkErrorFromServer = function(error: AuthError, response: AuthResponse) {
                expect(cacheStorage.getItem(TemporaryCacheKeys.URL_HASH)).to.be.null;
                expect(error instanceof ServerError).to.be.true;
                expect(error.name).to.include("ServerError");
                expect(error.errorCode).to.include(TEST_ERROR_CODE);
                expect(error.errorMessage).to.include(TEST_ERROR_DESC);
                expect(error.message).to.include(TEST_ERROR_DESC);
                expect(error.stack).to.include("UserAgentApplication.spec.ts");
                done();
            };
            msal.handleRedirectCallback(checkErrorFromServer);
        });

        // TEST_SERVER_ERROR_SUBCODE_CANCEL
        it("tests saveTokenForHash in case of non-consentable scopes / return to the application without consenting", function(done) {
            window.location.hash = TEST_SERVER_ERROR_SUBCODE_CANCEL + TEST_USER_STATE_NUM;
            cacheStorage.setItem(`${TemporaryCacheKeys.STATE_LOGIN}|${TEST_LIBRARY_STATE}|${TEST_USER_STATE_NUM}`, `${TEST_LIBRARY_STATE}|${TEST_USER_STATE_NUM}`);

            msal = new UserAgentApplication(config);

            const checkErrorFromServer = function(error: AuthError, response: AuthResponse) {
                expect(cacheStorage.getItem(TemporaryCacheKeys.URL_HASH)).to.be.null;
                expect(error instanceof ServerError).to.be.true;
                expect(error.name).to.include("ServerError");
                expect(error.errorCode).to.include(TEST_ACCESS_DENIED);
                expect(error.stack).to.include("UserAgentApplication.spec.ts");
                done();
            };
            msal.handleRedirectCallback(checkErrorFromServer);
        });

        it("tests if you get the state back in errorReceived callback, if state is a number", function (done) {
            window.location.hash = testHashesForState(TEST_LIBRARY_STATE).TEST_ERROR_HASH + TEST_USER_STATE_NUM;
            cacheStorage.setItem(`${TemporaryCacheKeys.STATE_LOGIN}|${TEST_LIBRARY_STATE}|${TEST_USER_STATE_NUM}`, `${TEST_LIBRARY_STATE}|${TEST_USER_STATE_NUM}`);

            msal = new UserAgentApplication(config);

            const checkErrorHasState = function(error: AuthError, response: AuthResponse) {
                expect(response.accountState).to.include(TEST_USER_STATE_NUM);
                done();
            };
            msal.handleRedirectCallback(checkErrorHasState);
        });

        it("tests if you get the state back in errorReceived callback, if state is a url", function (done) {
            window.location.hash = testHashesForState(TEST_LIBRARY_STATE).TEST_ERROR_HASH + TEST_USER_STATE_URL;
            cacheStorage.setItem(`${TemporaryCacheKeys.STATE_LOGIN}|${TEST_LIBRARY_STATE}|${TEST_USER_STATE_NUM}`, `${TEST_LIBRARY_STATE}|${TEST_USER_STATE_NUM}`);

            msal = new UserAgentApplication(config);

            const checkErrorHasState = function(error: AuthError, response: AuthResponse) {
                expect(response.accountState).to.include(TEST_USER_STATE_URL);

                done();
            };
            msal.handleRedirectCallback(checkErrorHasState);
        });

        it("tests that isCallback correctly identifies url hash", function (done) {
            msal = new UserAgentApplication(config);

            expect(msal.isCallback("not a callback")).to.be.false;
            expect(msal.isCallback("#error_description=someting_wrong")).to.be.true;
            expect(msal.isCallback("#/error_description=someting_wrong")).to.be.true;
            expect(msal.isCallback("#access_token=token123")).to.be.true;
            expect(msal.isCallback("#id_token=idtoken234")).to.be.true;
            done();
        });

        it("tests that expiresIn returns the correct date for access tokens", function (done) {
            const acquireTokenAccountKey = AuthCache.generateAcquireTokenAccountKey(account.homeAccountIdentifier, `${TEST_LIBRARY_STATE}|${TEST_USER_STATE_NUM}`);
            cacheStorage.setItem(acquireTokenAccountKey, JSON.stringify(account));

            const successHash = testHashesForState(TEST_LIBRARY_STATE).TEST_SUCCESS_ACCESS_TOKEN_HASH + TEST_USER_STATE_NUM;
            window.location.hash = successHash;
            cacheStorage.setItem(`${TemporaryCacheKeys.STATE_ACQ_TOKEN}|${TEST_LIBRARY_STATE}|${TEST_USER_STATE_NUM}`, `${TEST_LIBRARY_STATE}|${TEST_USER_STATE_NUM}`);
            cacheStorage.setItem(`${TemporaryCacheKeys.NONCE_IDTOKEN}|${TEST_LIBRARY_STATE}|${TEST_USER_STATE_NUM}`, TEST_NONCE);

            msal = new UserAgentApplication(config);

            const checkRespFromServer = function(response: AuthResponse) {
                expect(response.uniqueId).to.be.eq(TEST_UNIQUE_ID);
                expect(response.tokenType).to.be.eq(ServerHashParamKeys.ACCESS_TOKEN);
                expect(response.tenantId).to.be.eq(TEST_CONFIG.MSAL_TENANT_ID);
                expect(response.accountState).to.be.eq(TEST_USER_STATE_NUM);
                expect(response.expiresOn.getTime()).to.be.eq((TEST_TOKEN_LIFETIMES.BASELINE_DATE_CHECK + TEST_TOKEN_LIFETIMES.DEFAULT_EXPIRES_IN) * 1000);
                expect(cacheStorage.getItem(TemporaryCacheKeys.URL_HASH)).to.be.null;
                done();
            };
            msal.handleRedirectCallback(checkRespFromServer, errorReceivedCallback);
        });

        it("tests that expiresIn returns the correct date for id tokens", function (done) {
            const acquireTokenAccountKey = AuthCache.generateAcquireTokenAccountKey(account.homeAccountIdentifier, `${TEST_LIBRARY_STATE}|${TEST_USER_STATE_NUM}`);
            cacheStorage.setItem(acquireTokenAccountKey, JSON.stringify(account));

            const successHash = testHashesForState(TEST_LIBRARY_STATE).TEST_SUCCESS_ID_TOKEN_HASH + TEST_USER_STATE_NUM;
            window.location.hash = successHash;
            cacheStorage.setItem(`${TemporaryCacheKeys.STATE_LOGIN}|${TEST_LIBRARY_STATE}|${TEST_USER_STATE_NUM}`, `${TEST_LIBRARY_STATE}|${TEST_USER_STATE_NUM}`);
            cacheStorage.setItem(`${TemporaryCacheKeys.NONCE_IDTOKEN}|${TEST_LIBRARY_STATE}|${TEST_USER_STATE_NUM}`, TEST_NONCE);

            msal = new UserAgentApplication(config);

            const checkRespFromServer = function(response: AuthResponse) {
                expect(response.uniqueId).to.be.eq(TEST_UNIQUE_ID);
                expect(response.tokenType).to.be.eq(ServerHashParamKeys.ID_TOKEN);
                expect(response.tenantId).to.be.eq(TEST_CONFIG.MSAL_TENANT_ID);
                expect(response.accountState).to.be.eq(TEST_USER_STATE_NUM);
                expect(response.expiresOn.getTime()).to.be.eq(TEST_TOKEN_LIFETIMES.TEST_ID_TOKEN_EXP * 1000);
                expect(cacheStorage.getItem(TemporaryCacheKeys.URL_HASH)).to.be.null;
                done();
            };
            msal.handleRedirectCallback(checkRespFromServer, errorReceivedCallback);
        });
    });

    describe("InteractionRequired Error Types", function () {
        beforeEach(function () {
            cacheStorage = new AuthCache(TEST_CONFIG.MSAL_CLIENT_ID, "sessionStorage", true);
            config = {
                auth: {
                    clientId: TEST_CONFIG.MSAL_CLIENT_ID,
                    redirectUri: TEST_URIS.TEST_REDIR_URI,
                    navigateToLoginRequestUrl: false
                }
            };

            setAuthInstanceStubs();
            setTestCacheItems();
        });

        afterEach(function() {
            config = {auth: {clientId: ""}};
            cacheStorage.clear();
            sinon.restore();
        });

        it("tests saveTokenForHash in case of interaction_required error code", function(done) {
            window.location.hash = testHashesForState(TEST_LIBRARY_STATE).TEST_INTERACTION_REQ_ERROR_HASH1 + TEST_USER_STATE_NUM;
            cacheStorage.setItem(`${TemporaryCacheKeys.STATE_LOGIN}|${TEST_LIBRARY_STATE}|${TEST_USER_STATE_NUM}`, `${TEST_LIBRARY_STATE}|${TEST_USER_STATE_NUM}`);

            msal = new UserAgentApplication(config);

            const checkErrorFromServer = function(error: AuthError, response: AuthResponse) {
                expect(cacheStorage.getItem(TemporaryCacheKeys.URL_HASH)).to.be.null;
                expect(error instanceof InteractionRequiredAuthError).to.be.true;
                expect(error.name).to.include("InteractionRequiredAuthError");
                expect(error.errorCode).to.include(InteractionRequiredAuthErrorMessage.interactionRequired.code);
                expect(error.errorMessage).to.include(TEST_ERROR_DESC);
                expect(error.message).to.include(TEST_ERROR_DESC);
                expect(error.stack).to.include("UserAgentApplication.spec.ts");
                done();
            };
            msal.handleRedirectCallback(checkErrorFromServer);
        });

        it("tests saveTokenForHash in case of interaction_required error code and description", function(done) {
            window.location.hash = testHashesForState(TEST_LIBRARY_STATE).TEST_INTERACTION_REQ_ERROR_HASH2 + TEST_USER_STATE_NUM;
            cacheStorage.setItem(`${TemporaryCacheKeys.STATE_LOGIN}|${TEST_LIBRARY_STATE}|${TEST_USER_STATE_NUM}`, `${TEST_LIBRARY_STATE}|${TEST_USER_STATE_NUM}`);

            msal = new UserAgentApplication(config);

            const checkErrorFromServer = function(error: AuthError, response: AuthResponse) {
                expect(cacheStorage.getItem(TemporaryCacheKeys.URL_HASH)).to.be.null;
                expect(error instanceof InteractionRequiredAuthError).to.be.true;
                expect(error.name).to.include("InteractionRequiredAuthError");
                expect(error.errorCode).to.include(InteractionRequiredAuthErrorMessage.interactionRequired.code);
                expect(error.errorMessage).to.include(TEST_ERROR_DESC);
                expect(error.message).to.include(TEST_ERROR_DESC);
                expect(error.errorMessage).to.include(InteractionRequiredAuthErrorMessage.interactionRequired.code);
                expect(error.message).to.include(InteractionRequiredAuthErrorMessage.interactionRequired.code);
                expect(error.stack).to.include("UserAgentApplication.spec.ts");
                done();
            };
            msal.handleRedirectCallback(checkErrorFromServer);
        });

        it("tests saveTokenForHash in case of login_required error code", function(done) {
            window.location.hash = testHashesForState(TEST_LIBRARY_STATE).TEST_LOGIN_REQ_ERROR_HASH1 + TEST_USER_STATE_NUM;
            cacheStorage.setItem(`${TemporaryCacheKeys.STATE_LOGIN}|${TEST_LIBRARY_STATE}|${TEST_USER_STATE_NUM}`, `${TEST_LIBRARY_STATE}|${TEST_USER_STATE_NUM}`);

            msal = new UserAgentApplication(config);

            const checkErrorFromServer = function(error: AuthError, response: AuthResponse) {
                expect(cacheStorage.getItem(TemporaryCacheKeys.URL_HASH)).to.be.null;
                expect(error instanceof InteractionRequiredAuthError).to.be.true;
                expect(error.name).to.include("InteractionRequiredAuthError");
                expect(error.errorCode).to.include(InteractionRequiredAuthErrorMessage.loginRequired.code);
                expect(error.errorMessage).to.include(TEST_ERROR_DESC);
                expect(error.message).to.include(TEST_ERROR_DESC);
                expect(error.stack).to.include("UserAgentApplication.spec.ts");
                done();
            };
            msal.handleRedirectCallback(checkErrorFromServer);
        });

        it("tests saveTokenForHash in case of login_required error code and description", function(done) {
            window.location.hash = testHashesForState(TEST_LIBRARY_STATE).TEST_LOGIN_REQ_ERROR_HASH2 + TEST_USER_STATE_NUM;
            cacheStorage.setItem(`${TemporaryCacheKeys.STATE_LOGIN}|${TEST_LIBRARY_STATE}|${TEST_USER_STATE_NUM}`, `${TEST_LIBRARY_STATE}|${TEST_USER_STATE_NUM}`);

            msal = new UserAgentApplication(config);

            const checkErrorFromServer = function(error: AuthError, response: AuthResponse) {
                expect(cacheStorage.getItem(TemporaryCacheKeys.URL_HASH)).to.be.null;
                expect(error instanceof InteractionRequiredAuthError).to.be.true;
                expect(error.name).to.include("InteractionRequiredAuthError");
                expect(error.errorCode).to.include(InteractionRequiredAuthErrorMessage.loginRequired.code);
                expect(error.errorMessage).to.include(TEST_ERROR_DESC);
                expect(error.message).to.include(TEST_ERROR_DESC);
                expect(error.errorMessage).to.include(InteractionRequiredAuthErrorMessage.loginRequired.code);
                expect(error.message).to.include(InteractionRequiredAuthErrorMessage.loginRequired.code);
                expect(error.stack).to.include("UserAgentApplication.spec.ts");
                done();
            };
            msal.handleRedirectCallback(checkErrorFromServer);
        });

        it("tests saveTokenForHash in case of consent_required error code", function(done) {
            window.location.hash = testHashesForState(TEST_LIBRARY_STATE).TEST_CONSENT_REQ_ERROR_HASH1 + TEST_USER_STATE_NUM;
            cacheStorage.setItem(`${TemporaryCacheKeys.STATE_LOGIN}|${TEST_LIBRARY_STATE}|${TEST_USER_STATE_NUM}`, `${TEST_LIBRARY_STATE}|${TEST_USER_STATE_NUM}`);

            msal = new UserAgentApplication(config);

            const checkErrorFromServer = function(error: AuthError, response: AuthResponse) {
                expect(cacheStorage.getItem(TemporaryCacheKeys.URL_HASH)).to.be.null;
                expect(error instanceof InteractionRequiredAuthError).to.be.true;
                expect(error.name).to.include("InteractionRequiredAuthError");
                expect(error.errorCode).to.include(InteractionRequiredAuthErrorMessage.consentRequired.code);
                expect(error.errorMessage).to.include(TEST_ERROR_DESC);
                expect(error.message).to.include(TEST_ERROR_DESC);
                expect(error.stack).to.include("UserAgentApplication.spec.ts");
                done();
            };
            msal.handleRedirectCallback(checkErrorFromServer);
        });

        it("tests saveTokenForHash in case of consent_required error code and description", function(done) {
            window.location.hash = testHashesForState(TEST_LIBRARY_STATE).TEST_CONSENT_REQ_ERROR_HASH2 + TEST_USER_STATE_NUM;
            cacheStorage.setItem(`${TemporaryCacheKeys.STATE_LOGIN}|${TEST_LIBRARY_STATE}|${TEST_USER_STATE_NUM}`, `${TEST_LIBRARY_STATE}|${TEST_USER_STATE_NUM}`);

            msal = new UserAgentApplication(config);

            const checkErrorFromServer = function(error: AuthError, response: AuthResponse) {
                expect(cacheStorage.getItem(TemporaryCacheKeys.URL_HASH)).to.be.null;
                expect(error instanceof InteractionRequiredAuthError).to.be.true;
                expect(error.name).to.include("InteractionRequiredAuthError");
                expect(error.errorCode).to.include(InteractionRequiredAuthErrorMessage.consentRequired.code);
                expect(error.errorMessage).to.include(TEST_ERROR_DESC);
                expect(error.message).to.include(TEST_ERROR_DESC);
                expect(error.errorMessage).to.include(InteractionRequiredAuthErrorMessage.consentRequired.code);
                expect(error.message).to.include(InteractionRequiredAuthErrorMessage.consentRequired.code);
                expect(error.stack).to.include("UserAgentApplication.spec.ts");
                done();
            };
            msal.handleRedirectCallback(checkErrorFromServer);
        });
    });

    describe("Logout functionality", function () {

        beforeEach(function () {
            cacheStorage = new AuthCache(TEST_CONFIG.MSAL_CLIENT_ID, "sessionStorage", true);
            const config: Configuration = {
                auth: {
                    clientId: TEST_CONFIG.MSAL_CLIENT_ID,
                    redirectUri: TEST_URIS.TEST_REDIR_URI,
                    postLogoutRedirectUri: TEST_URIS.TEST_LOGOUT_URI
                }
            };
            msal = new UserAgentApplication(config);
            setAuthInstanceStubs();
            setTestCacheItems();
            delete window.location;
        });

        afterEach(function () {
            window.location = oldWindowLocation;
            cacheStorage.clear();
            sinon.restore();
        });

        it("clears cache and account object", function (done) {
            cacheStorage.setItem(JSON.stringify(accessTokenKey), JSON.stringify(accessTokenValue));
            cacheStorage.setItem(PersistentCacheKeys.IDTOKEN, "idTokenKey");
            cacheStorage.setItem(PersistentCacheKeys.CLIENT_INFO, TEST_DATA_CLIENT_INFO.TEST_CLIENT_INFO_B64ENCODED);
            sinon.stub(Account, "createAccount").returns(account);
            window.location = {
                ...oldWindowLocation,
                hash: "",
                assign: function (url) {
                    try {
                        done();
                    } catch (e) {
                        console.error(e);
                    }
                }
            };
            const clearCacheSpy = sinon.spy(msal, <any>"clearCache");
            expect(msal.getAccount()).to.not.be.null;
            msal.logout();
            expect(msal.getAccount()).to.be.null;
            expect(clearCacheSpy.calledOnce).to.be.true;
        });

        it("adds postLogoutRedirectUri to logout URI", function (done) {
            window.location = {
                ...oldWindowLocation,
                hash: "",
                assign: function (url) {
                    try {
                        expect(url).to.include(encodeURIComponent(TEST_URIS.TEST_LOGOUT_URI));
                        done();
                    } catch (e) {
                        console.error(e);
                    }
                }
            };
            msal.logout();
        });
        it("uses the end_session_endpoint url", function (done) {
            window.location = {
                ...oldWindowLocation,
                hash: "",
                assign: function (url) {
                    try {
                        expect(url).to.include(validOpenIdConfigurationResponse.EndSessionEndpoint);
                        done();
                    } catch (e) {
                        console.error(e);
                    }
                }
            };
            msal.logout();
        });
        it("falls back to default url when there is no end_session_endpoint ", function (done) {
            sinon.stub(msal.getAuthorityInstance(), "EndSessionEndpoint").reset();
            sinon.stub(msal.getAuthorityInstance(), "EndSessionEndpoint").value("");
            window.location = {
                ...oldWindowLocation,
                hash: "",
                assign: function (url) {
                    try {
                        expect(url).to.include(TEST_URIS.DEFAULT_INSTANCE + TEST_CONFIG.TENANT + "/oauth2/v2.0/logout?");
                        done();
                    } catch (e) {
                        console.error(e);
                    }
                }
            };
            msal.logout();
        });

    });

    describe("State Handling", function () {

        beforeEach(function () {
            cacheStorage = new AuthCache(TEST_CONFIG.MSAL_CLIENT_ID, "sessionStorage", true);
            const config: Configuration = {
                auth: {
                    clientId: TEST_CONFIG.MSAL_CLIENT_ID,
                    redirectUri: TEST_URIS.TEST_REDIR_URI
                }
            };
            msal = new UserAgentApplication(config);
            setAuthInstanceStubs();
            setTestCacheItems();
        });

        afterEach(function() {
            cacheStorage.clear();
            sinon.restore();
        });

        it("tests getAccountState with a user passed state", function () {
            const result = msal.getAccountState("123465464565|91111");
            expect(result).to.be.eq("91111");
        });

        it("test getAccountState when there is no user state", function () {
            const result = msal.getAccountState("123465464565");
            expect(result).to.be.eq("123465464565");
        });

        it("test getAccountState when there is no state", function () {
            const result = msal.getAccountState("");
            expect(result).to.be.eq("");
        });
    });

    describe("Cache Location", function () {

        beforeEach(function () {
            cacheStorage = new AuthCache(TEST_CONFIG.MSAL_CLIENT_ID, "sessionStorage", true);
            setAuthInstanceStubs();
            setTestCacheItems();
        });

        afterEach(function() {
            cacheStorage.clear();
            sinon.restore();
        });

        it("tests cacheLocation functionality defaults to sessionStorage", function () {
            const config: Configuration = {
                auth: {
                    clientId: TEST_CONFIG.MSAL_CLIENT_ID,
                    redirectUri: TEST_URIS.TEST_REDIR_URI
                }
            };
            msal = new UserAgentApplication(config);
            const checkConfig = msal.getCurrentConfiguration();
            expect(checkConfig.cache.cacheLocation).to.be.eq("sessionStorage");
        });

        it("tests cacheLocation functionality sets to localStorage when passed as a parameter", function () {
            const config: Configuration = {
                auth: {
                    clientId: TEST_CONFIG.MSAL_CLIENT_ID,
                    redirectUri: TEST_URIS.TEST_REDIR_URI
                },
                cache: {
                    cacheLocation: "localStorage"
                }
            };
            msal = new UserAgentApplication(config);
            const checkConfig = msal.getCurrentConfiguration();
            expect(checkConfig.cache.cacheLocation).to.be.eq(config.cache.cacheLocation);
        });
    });

    describe("Popup Flow", function () {

        const oldWindow = window;

        beforeEach(function() {
            cacheStorage = new AuthCache(TEST_CONFIG.MSAL_CLIENT_ID, "sessionStorage", true);
            const config: Configuration = {
                auth: {
                    clientId: TEST_CONFIG.MSAL_CLIENT_ID,
                    redirectUri: TEST_URIS.TEST_REDIR_URI
                }
            };
            msal = new UserAgentApplication(config);
            setAuthInstanceStubs();
            setTestCacheItems();

            delete window.location;
        });

        afterEach(function() {
            window = oldWindow;
            window.location = oldWindowLocation;
            cacheStorage.clear();
            sinon.restore();
        });

        it("returns a promise from loginPopup", function () {
            window = {
                ...oldWindow,
                open: function (url?, target?, features?, replace?): Window {
                    return null;
                }
            };
            const loginPopupPromise = msal.loginPopup({});
            expect(loginPopupPromise instanceof Promise).to.be.true;
            loginPopupPromise.catch(error => {});
        });

        it("returns a promise from acquireTokenPopup", function () {
            const acquireTokenPromise = msal.acquireTokenPopup({scopes: [TEST_CONFIG.MSAL_CLIENT_ID]});
            expect(acquireTokenPromise instanceof Promise).to.be.true;
            acquireTokenPromise.catch(error => {});
        });

        it("Account is cached on acquireTokenPopup call", (done) => {
            const tokenRequest: AuthenticationParameters = {
                scopes: ["S1"], 
                account: account
            };

            const TEST_LIBRARY_STATE_POPUP = RequestUtils.generateLibraryState(Constants.interactionTypePopup)

            window = {
                ...oldWindow,
                location: {
                    ...oldWindowLocation,
                    href: TEST_URIS.TEST_REDIR_URI + "/" + testHashesForState(TEST_LIBRARY_STATE_POPUP).TEST_SUCCESS_ACCESS_TOKEN_HASH + TEST_USER_STATE_NUM,
                    hash: testHashesForState(TEST_LIBRARY_STATE_POPUP).TEST_SUCCESS_ACCESS_TOKEN_HASH + TEST_USER_STATE_NUM,
                },
                open: function (url?, target?, features?, replace?): Window {
                    const state = UrlUtils.deserializeHash(url).state;
                    const accountKey = AuthCache.generateAcquireTokenAccountKey(account.homeAccountIdentifier, state)
    
                    expect(cacheStorage.getItem(accountKey)).equals(JSON.stringify(account));
                    done();
                    return window
                },
                close: function(): void {},
                focus: null
            };

            const acquireTokenPromise = msal.acquireTokenPopup(tokenRequest);
            expect(acquireTokenPromise instanceof Promise).to.be.true;

            acquireTokenPromise.catch(error => {console.log(error)});
        });

    });

    describe("Silent Flow", function () {

        beforeEach(function() {
            const config: Configuration = {
                auth: {
                    clientId: TEST_CONFIG.MSAL_CLIENT_ID,
                    redirectUri: TEST_URIS.TEST_REDIR_URI
                }
            };
            msal = new UserAgentApplication(config);
            setAuthInstanceStubs();
        });

        afterEach(function() {
            cacheStorage.clear();
            sinon.restore();
        });

        it("returns a promise from acquireTokenSilent", function () {
            const acquireTokenSilentPromise = msal.acquireTokenSilent({scopes: [TEST_CONFIG.MSAL_CLIENT_ID]});
            expect(acquireTokenSilentPromise instanceof Promise).to.be.true;
            acquireTokenSilentPromise.catch(error => {});
        });
    });

    describe("Test null request calls for acquireTokenSilent and acquireTokenPopup", () => {
        const config: Configuration = {
            auth: {
                clientId: TEST_CONFIG.MSAL_CLIENT_ID,
                redirectUri: TEST_URIS.TEST_REDIR_URI
            }
        };

        msal = new UserAgentApplication(config);
        it("throws an error if configured with a null request", () => {
            try {
                msal.acquireTokenSilent(null);
            } catch(e) {
                () => {expect(e).to.be.instanceOf(ClientConfigurationError);}
            };
        });

        it("throws an error if configured with a null request", () => {
            try {
                msal.acquireTokenPopup(null);
            } catch(e) {
                () => {expect(e).to.be.instanceOf(ClientConfigurationError);}
            };
        });
    });

    describe('Logger', () => {
        it('getLogger and setLogger', done => {
            const config: Configuration = {
                auth: {
                    clientId: TEST_CONFIG.MSAL_CLIENT_ID,
                    redirectUri: TEST_URIS.TEST_REDIR_URI
                }
            };

            msal = new UserAgentApplication(config);

            const correlationId = CryptoUtils.createNewGuid();

            const logger = new Logger((level, message, containsPii) => {
                expect(message).to.contain('Message');
                expect(message).to.contain(correlationId);
                expect(message).to.contain(LogLevel.Info);

                expect(level).to.equal(LogLevel.Info);
                expect(containsPii).to.be.false;

                done();
            }, {
                correlationId,
                piiLoggingEnabled: false
            });

            msal.setLogger(logger);

            expect(msal.getLogger()).to.equal(logger);

            msal.getLogger().info('Message');
        });
    });

    describe("ssoSilent", () => {
        it("invokes acquireTokenSilent with loginHint", done => {
            const loginHint = "test@example.com";

            const atsStub = sinon.stub(msal, "acquireTokenSilent").callsFake(async (request) => {
                expect(request.loginHint).to.equal(loginHint);
                expect(request.scopes).to.deep.equal([ msal.getCurrentConfiguration().auth.clientId ]);

                atsStub.restore();
                done();
            });

            msal.ssoSilent({
                loginHint
            });
        });

        it("invokes acquireTokenSilent with sid", done => {
            const sid = "fakesid";

            const atsStub = sinon.stub(msal, "acquireTokenSilent").callsFake(async (request) => {
                expect(request.sid).to.equal(sid);
                expect(request.scopes).to.deep.equal([ msal.getCurrentConfiguration().auth.clientId ]);

                atsStub.restore();
                done();
            });

            msal.ssoSilent({
                sid
            });
        });

        it("throws if sid or login isnt provided", done => {
            try {
                msal.ssoSilent({});
            } catch (e) {
                expect(e.errorCode).to.equal("sso_silent_error");
                done();
            }
        });
    });
});<|MERGE_RESOLUTION|>--- conflicted
+++ resolved
@@ -124,11 +124,7 @@
         accessTokenKey = {
             authority: TEST_CONFIG.validAuthority,
             clientId: "0813e1d1-ad72-46a9-8665-399bba48c201",
-<<<<<<< HEAD
-            scopes: "S1 openid profile",
-=======
-            scopes: "s1",
->>>>>>> 2c40f1ef
+            scopes: "s1 openid profile",
             homeAccountIdentifier: TEST_DATA_CLIENT_INFO.TEST_HOME_ACCOUNT_ID
         };
         accessTokenValue = {
@@ -762,7 +758,7 @@
 
         it("Account is cached on acquireTokenRedirect call", (done) => {
             const tokenRequest: AuthenticationParameters = {
-                scopes: ["S1"], 
+                scopes: ["s1"], 
                 account: account
             };
 
@@ -787,7 +783,7 @@
 
         it("State is cached on acquireTokenRedirect call", (done) => {
             const tokenRequest: AuthenticationParameters = {
-                scopes: ["S1"], 
+                scopes: ["s1"], 
                 account: account
             };
 
@@ -809,25 +805,9 @@
             msal.acquireTokenRedirect(tokenRequest);
         });
 
-<<<<<<< HEAD
-        it("tests if error is thrown when null scopes are passed", function (done) {	
-            msal.handleRedirectCallback(authCallback);	
-            let authErr: AuthError;	
-            try {	
-                msal.acquireTokenRedirect({});	
-            } catch (e) {	
-                authErr = e;	
-            }	
-            expect(authErr.errorCode).to.equal(ClientConfigurationErrorMessage.scopesRequired.code);	
-            expect(authErr.errorMessage).to.contain(ClientConfigurationErrorMessage.scopesRequired.desc);	
-            expect(authErr.message).to.contain(ClientConfigurationErrorMessage.scopesRequired.desc);	
-            expect(authErr.name).to.equal("ClientConfigurationError");	
-            expect(authErr.stack).to.include("UserAgentApplication.spec.ts");	
-            done();	
-=======
         it("LoginStartPage is cached on acquireTokenRedirect call", (done) => {
             const tokenRequest: AuthenticationParameters = {
-                scopes: ["S1"], 
+                scopes: ["s1"], 
                 account: account
             };
 
@@ -864,7 +844,6 @@
             expect(authErr.name).to.equal("ClientConfigurationError");
             expect(authErr.stack).to.include("UserAgentApplication.spec.ts");
             done();
->>>>>>> 2c40f1ef
         });
 
         it("tests if error is thrown when empty array of scopes are passed", function (done) {
@@ -1046,7 +1025,7 @@
 
         it("tests getCachedToken when authority is not passed and single accessToken is present in the cache for a set of scopes", function (done) {
             const tokenRequest : AuthenticationParameters = {
-                scopes: ["S1", "openid", "profile"],
+                scopes: ["s1", "openid", "profile"],
                 account: account
             };
             const params: kv = {  };
@@ -1059,7 +1038,7 @@
                 expect(response.idTokenClaims).to.be.deep.eq(new IdToken(TEST_TOKENS.IDTOKEN_V2).claims);
                 expect(response.accessToken).to.be.deep.eq(TEST_TOKENS.ACCESSTOKEN);
                 expect(response.account).to.be.eq(account);
-                expect(response.scopes).to.be.deep.eq(["s1"]);
+                expect(response.scopes).to.be.deep.eq(tokenRequest.scopes);
                 expect(response.tokenType).to.be.eq(ServerHashParamKeys.ACCESS_TOKEN);
                 done();
             }).catch(function(err) {
@@ -1070,7 +1049,7 @@
 
         it("tests getCachedToken when authority is not passed and multiple accessTokens are present in the cache for a set of scopes", function (done) {
             const tokenRequest : AuthenticationParameters = {
-                scopes: ["S1"],
+                scopes: ["s1"],
                 account: account
             };
             const params: kv = {  };
@@ -1078,7 +1057,7 @@
             setUtilUnifiedCacheQPStubs(params);
 
             cacheStorage.setItem(JSON.stringify(accessTokenKey), JSON.stringify(accessTokenValue));
-            accessTokenKey.scopes = "S1 S2";
+            accessTokenKey.scopes = "s1 s2";
             accessTokenKey.authority = TEST_CONFIG.alternateValidAuthority;
             cacheStorage.setItem(JSON.stringify(accessTokenKey), JSON.stringify(accessTokenValue));
 
@@ -1097,7 +1076,7 @@
 
         it("tests getCachedToken without sending authority when no matching accesstoken is found and multiple authorities exist", function (done) {
             const tokenRequest : AuthenticationParameters = {
-                scopes: ["S3"],
+                scopes: ["s3"],
                 account: account
             };
             const params: kv = {  };
@@ -1105,7 +1084,7 @@
             setUtilUnifiedCacheQPStubs(params);
 
             cacheStorage.setItem(JSON.stringify(accessTokenKey), JSON.stringify(accessTokenValue));
-            accessTokenKey.scopes = "S2";
+            accessTokenKey.scopes = "s2";
             accessTokenKey.authority = TEST_CONFIG.alternateValidAuthority;
             cacheStorage.setItem(JSON.stringify(accessTokenKey), JSON.stringify(accessTokenValue));
 
@@ -1125,12 +1104,12 @@
         it("tests getCachedToken when authority is passed and single matching accessToken is found", function (done) {
             const tokenRequest : AuthenticationParameters = {
                 authority: TEST_CONFIG.validAuthority,
-                scopes: ["S1", "openid", "profile"],
+                scopes: ["s1", "openid", "profile"],
                 account: account
             };
             const tokenRequest2 : AuthenticationParameters = {
                 authority: TEST_CONFIG.alternateValidAuthority,
-                scopes: ["S1", "openid", "profile"],
+                scopes: ["s1", "openid", "profile"],
                 account: account
             };
             const params: kv = {  };
@@ -1144,7 +1123,7 @@
             cacheStorage.setItem(JSON.stringify(accessTokenKey), JSON.stringify(accessTokenValue));
 
             msal.acquireTokenSilent(tokenRequest).then(function(response) {
-                expect(response.scopes).to.be.deep.eq(["s1"]);
+                expect(response.scopes).to.be.deep.eq(tokenRequest.scopes);
                 expect(response.account).to.be.eq(account);
                 expect(response.idToken.rawIdToken).to.eql(TEST_TOKENS.IDTOKEN_V2);
                 expect(response.idTokenClaims).to.eql(new IdToken(TEST_TOKENS.IDTOKEN_V2).claims);
@@ -1156,7 +1135,7 @@
             });
 
             msal.acquireTokenSilent(tokenRequest2).then(function(response) {
-                expect(response.scopes).to.be.deep.eq(["s1"]);
+                expect(response.scopes).to.be.deep.eq(tokenRequest2.scopes);
                 expect(response.account).to.be.eq(account);
                 expect(response.idToken.rawIdToken).to.eql(TEST_TOKENS.IDTOKEN_V2);
                 expect(response.idTokenClaims).to.eql(new IdToken(TEST_TOKENS.IDTOKEN_V2).claims);
@@ -1172,7 +1151,7 @@
         it("tests getCachedToken when authority is passed and multiple matching accessTokens are found", function (done) {
             const tokenRequest : AuthenticationParameters = {
                 authority: TEST_CONFIG.validAuthority,
-                scopes: ["S1"],
+                scopes: ["s1"],
                 account: account
             };
             const params: kv = {  };
@@ -1180,7 +1159,7 @@
             setUtilUnifiedCacheQPStubs(params);
             accessTokenKey.authority = accessTokenKey.authority + "/";
             cacheStorage.setItem(JSON.stringify(accessTokenKey), JSON.stringify(accessTokenValue));
-            accessTokenKey.scopes = "S1 S2";
+            accessTokenKey.scopes = "s1 s2";
             cacheStorage.setItem(JSON.stringify(accessTokenKey), JSON.stringify(accessTokenValue));
 
             msal.acquireTokenSilent(tokenRequest).then(function(response) {
@@ -1198,7 +1177,7 @@
         it("tests getCachedToken when authority is passed and no matching accessToken is found", function (done) {
             const tokenRequest : AuthenticationParameters = {
                 authority: TEST_CONFIG.alternateValidAuthority,
-                scopes: ["S1"],
+                scopes: ["s1"],
                 account: account
             };
             const params: kv = {  };
@@ -1229,7 +1208,7 @@
         it("tests getCachedToken when authority is passed and single matching accessToken is found which is expired", function (done) {
             const tokenRequest : AuthenticationParameters = {
                 authority: TEST_CONFIG.alternateValidAuthority,
-                scopes: ["S1", "openid", "profile"],
+                scopes: ["s1", "openid", "profile"],
                 account: account
             };
             const params: kv = {  };
@@ -1269,7 +1248,7 @@
             };
             const tokenRequest : AuthenticationParameters = {
                 authority: TEST_CONFIG.validAuthority,
-                scopes: ["S1",],
+                scopes: ["s1",],
                 account: account,
                 claimsRequest: JSON.stringify(claimsRequestObj)
             };
@@ -1306,7 +1285,7 @@
 
             const tokenRequest : AuthenticationParameters = {
                 authority: TEST_CONFIG.validAuthority,
-                scopes: ["S1"],
+                scopes: ["s1"],
                 account: account,
                 forceRefresh: true
             };
@@ -2057,7 +2036,7 @@
 
         it("Account is cached on acquireTokenPopup call", (done) => {
             const tokenRequest: AuthenticationParameters = {
-                scopes: ["S1"], 
+                scopes: ["s1"], 
                 account: account
             };
 
