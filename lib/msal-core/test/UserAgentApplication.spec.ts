--- conflicted
+++ resolved
@@ -1034,11 +1034,7 @@
             });
             const cacheCallSpy = sinon.spy(msal, "getCachedToken" as any);
 
-<<<<<<< HEAD
-            sinon.stub(msal, "loadIframeTimeout" as any).callsFake(function (url: string, frameName: string) {
-=======
-            sinon.stub(msal, <any>"loadIframeTimeout").callsFake(async function (url: string, frameName: string) {
->>>>>>> c55a9563
+            sinon.stub(msal, "loadIframeTimeout" as any).callsFake(async function (url: string, frameName: string) {
                 expect(cacheCallSpy.notCalled).to.be.true;
                 expect(url).to.include(TEST_CONFIG.validAuthority + "/oauth2/v2.0/authorize?response_type=id_token token&scope=S1%20openid%20profile");
                 expect(url).to.include("&client_id=" + TEST_CONFIG.MSAL_CLIENT_ID);
