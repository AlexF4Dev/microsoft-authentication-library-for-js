import "mocha";
import { expect } from "chai";
import { ClientConfigurationError, ClientConfigurationErrorMessage } from "../../src/error/ClientConfigurationError";
import { ClientAuthError, AuthError } from "../../src";

describe("ClientConfigurationError.ts Class", () => {

<<<<<<< HEAD
    it("ClientConfigurationError object can be created", () => {

        const TEST_ERROR_CODE: string = "test";
        const TEST_ERROR_MSG: string = "This is a test error";
        const clientConfigError = new ClientConfigurationError(TEST_ERROR_CODE, TEST_ERROR_MSG);
        let err: ClientConfigurationError;

        try {
            throw clientConfigError;
        } catch (error) {
            err = error;
        }

        expect(err instanceof ClientConfigurationError).to.be.true;
        expect(err instanceof ClientAuthError).to.be.true;
        expect(err instanceof AuthError).to.be.true;
        expect(err instanceof Error).to.be.true;
        expect(err.errorCode).to.equal(TEST_ERROR_CODE);
        expect(err.errorMessage).to.equal(TEST_ERROR_MSG);
        expect(err.message).to.equal(TEST_ERROR_MSG);
        expect(err.name).to.equal("ClientConfigurationError");
        expect(err.stack).to.include("ClientConfigurationError.spec.ts");
=======
  it("ClientConfigurationError object can be created", () => {

    const TEST_ERROR_CODE: string = "test";
    const TEST_ERROR_MSG: string = "This is a test error";
    const clientConfigError = new ClientConfigurationError(TEST_ERROR_CODE, TEST_ERROR_MSG);
    let err: ClientConfigurationError;

    try {
      throw clientConfigError;
    } catch (error) {
      err = error;
    }

    expect(err instanceof ClientConfigurationError).to.be.true;
    expect(err instanceof ClientAuthError).to.be.true;
    expect(err instanceof AuthError).to.be.true;
    expect(err instanceof Error).to.be.true;
    expect(err.errorCode).to.equal(TEST_ERROR_CODE);
    expect(err.errorMessage).to.equal(TEST_ERROR_MSG);
    expect(err.message).to.equal(TEST_ERROR_MSG);
    expect(err.name).to.equal("ClientConfigurationError");
    expect(err.stack).to.include("ClientConfigurationError.spec.ts");
  });

  it("createNoStorageSupportError creates a ClientConfigurationError object", () => {

    const noStorageSupportError = ClientConfigurationError.createStorageNotSupportedError("randomCacheLocation");
    let err: ClientConfigurationError;

    try {
      throw noStorageSupportError;
    } catch (error) {
      err = error;
    }

    expect(err.errorCode).to.equal(ClientConfigurationErrorMessage.storageNotSupported.code);
    expect(err.errorMessage).to.include(ClientConfigurationErrorMessage.storageNotSupported.desc);
    expect(err.message).to.include(ClientConfigurationErrorMessage.storageNotSupported.desc);
    expect(err.errorMessage).to.include("randomCacheLocation");
    expect(err.message).to.include("randomCacheLocation");
    expect(err.name).to.equal("ClientConfigurationError");
    expect(err.stack).to.include("ClientConfigurationError.spec.ts");
  });

  it("createRedirectCallbacksNotSetError creates a ClientConfigurationError object", () => {

    const callbacksNotSetError = ClientConfigurationError.createRedirectCallbacksNotSetError();
    let err: ClientConfigurationError;

    try {
      throw callbacksNotSetError;
    } catch (error) {
      err = error;
    }

    expect(err.errorCode).to.equal(ClientConfigurationErrorMessage.noRedirectCallbacksSet.code);
    expect(err.errorMessage).to.equal(ClientConfigurationErrorMessage.noRedirectCallbacksSet.desc);
    expect(err.message).to.equal(ClientConfigurationErrorMessage.noRedirectCallbacksSet.desc);
    expect(err.name).to.equal("ClientConfigurationError");
    expect(err.stack).to.include("ClientConfigurationError.spec.ts");
  });

  it("createInvalidCallbackObjectError creates a ClientConfigurationError object", () => {

    const callbackFunction: Function = null;
    const invalidCallBackObject = ClientConfigurationError.createInvalidCallbackObjectError(callbackFunction);
    let err: ClientConfigurationError;

    try {
      throw invalidCallBackObject;
    } catch (error) {
      err = error;
    }

    expect(err.errorCode).to.equal(ClientConfigurationErrorMessage.invalidCallbackObject.code);
    expect(err.errorMessage).to.include(ClientConfigurationErrorMessage.invalidCallbackObject.desc);
    expect(err.errorMessage).to.include(`Given value for callback function: ${callbackFunction}`);
    expect(err.message).to.include(ClientConfigurationErrorMessage.invalidCallbackObject.desc);
    expect(err.name).to.equal("ClientConfigurationError");
    expect(err.stack).to.include("ClientConfigurationError.spec.ts");
  });

  it("createEmptyScopesArrayError creates a ClientConfigurationError object", () => {

    const scopesValue = "[]";
    const emptyScopesError = ClientConfigurationError.createEmptyScopesArrayError(scopesValue);
    let err: ClientConfigurationError;

    try {
      throw emptyScopesError;
    } catch (error) {
      err = error;
    }

    expect(err.errorCode).to.equal(ClientConfigurationErrorMessage.emptyScopes.code);
    expect(err.errorMessage).to.include(ClientConfigurationErrorMessage.emptyScopes.desc);
    expect(err.errorMessage).to.include(`Given value: ${scopesValue}`);
    expect(err.message).to.include(ClientConfigurationErrorMessage.emptyScopes.desc);
    expect(err.name).to.equal("ClientConfigurationError");
    expect(err.stack).to.include("ClientConfigurationError.spec.ts");
  });

  it("createScopesNonArrayError creates a ClientConfigurationError object", () => {

    const scopesValue = "user.read";
    const nonArrayScopesError = ClientConfigurationError.createScopesNonArrayError(scopesValue);
    let err: ClientConfigurationError;

    try {
      throw nonArrayScopesError;
    } catch (error) {
      err = error;
    }

    expect(err.errorCode).to.equal(ClientConfigurationErrorMessage.nonArrayScopes.code);
    expect(err.errorMessage).to.include(ClientConfigurationErrorMessage.nonArrayScopes.desc);
    expect(err.errorMessage).to.include(`Given value: ${scopesValue}`);
    expect(err.message).to.include(ClientConfigurationErrorMessage.nonArrayScopes.desc);
    expect(err.name).to.equal("ClientConfigurationError");
    expect(err.stack).to.include("ClientConfigurationError.spec.ts");
  });

  it("createClientIdSingleScopeError creates a ClientConfigurationError object", () => {

    const scopesValue = "user.read";
    const singleScopeError = ClientConfigurationError.createClientIdSingleScopeError(scopesValue);
    let err: ClientConfigurationError;

    try {
      throw singleScopeError;
    } catch (error) {
      err = error;
    }

    expect(err.errorCode).to.equal(ClientConfigurationErrorMessage.clientScope.code);
    expect(err.errorMessage).to.include(ClientConfigurationErrorMessage.clientScope.desc);
    expect(err.errorMessage).to.include(`Given value: ${scopesValue}`);
    expect(err.message).to.include(ClientConfigurationErrorMessage.clientScope.desc);
    expect(err.name).to.equal("ClientConfigurationError");
    expect(err.stack).to.include("ClientConfigurationError.spec.ts");
  });

  it("createScopesRequiredError creates a ClientConfigurationError object", () => {

    const scopesValue = "random";
    const scopesRequiredError = ClientConfigurationError.createScopesRequiredError(scopesValue);
    let err: ClientConfigurationError;

    try {
      throw scopesRequiredError;
    } catch (error) {
      err = error;
    }

    expect(err.errorCode).to.equal(ClientConfigurationErrorMessage.scopesRequired.code);
    expect(err.errorMessage).to.include(ClientConfigurationErrorMessage.scopesRequired.desc);
    expect(err.errorMessage).to.include(`Given value: ${scopesValue}`);
    expect(err.message).to.include(ClientConfigurationErrorMessage.scopesRequired.desc);
    expect(err.name).to.equal("ClientConfigurationError");
    expect(err.stack).to.include("ClientConfigurationError.spec.ts");
  });

  it("createInvalidPromptError creates a ClientConfigurationError object", () => {

    const promptValue = "random";
    const invalidPromptError = ClientConfigurationError.createInvalidPromptError(promptValue);
    let err: ClientConfigurationError;

    try {
      throw invalidPromptError;
    } catch (error) {
      err = error;
    }

    expect(err.errorCode).to.equal(ClientConfigurationErrorMessage.invalidPrompt.code);
    expect(err.errorMessage).to.include(ClientConfigurationErrorMessage.invalidPrompt.desc);
    expect(err.errorMessage).to.include(`Given value: ${promptValue}`);
    expect(err.message).to.include(ClientConfigurationErrorMessage.invalidPrompt.desc);
    expect(err.name).to.equal("ClientConfigurationError");
    expect(err.stack).to.include("ClientConfigurationError.spec.ts");
  });

  it("createInvalidCorrelationIdError creates a ClientConfigurationError object", () => {

    const invalidCorrelationId = ClientConfigurationError.createInvalidCorrelationIdError();
    let err: ClientConfigurationError;

    try {
      throw invalidCorrelationId;
    } catch (error) {
      err = error;
    }

    expect(err.errorCode).to.equal(ClientConfigurationErrorMessage.invalidCorrelationIdError.code);
    expect(err.errorMessage).to.include(ClientConfigurationErrorMessage.invalidCorrelationIdError.desc);
    expect(err.message).to.include(ClientConfigurationErrorMessage.invalidCorrelationIdError.desc);
    expect(err.name).to.equal("ClientConfigurationError");
    expect(err.stack).to.include("ClientConfigurationError.spec.ts");
  });

  it("createTelemetryConfigError creates a ClientConfigurationError object", () => {
    // @ts-ignore
    const telemConfigErr: ClientConfigurationError = ClientConfigurationError.createTelemetryConfigError({
      applicationName: "missing something"
>>>>>>> c55a9563
    });

    it("createNoStorageSupportError creates a ClientConfigurationError object", () => {

        const noStorageSupportError = ClientConfigurationError.createStorageNotSupportedError("randomCacheLocation");
        let err: ClientConfigurationError;

        try {
            throw noStorageSupportError;
        } catch (error) {
            err = error;
        }

        expect(err.errorCode).to.equal(ClientConfigurationErrorMessage.storageNotSupported.code);
        expect(err.errorMessage).to.include(ClientConfigurationErrorMessage.storageNotSupported.desc);
        expect(err.message).to.include(ClientConfigurationErrorMessage.storageNotSupported.desc);
        expect(err.errorMessage).to.include("randomCacheLocation");
        expect(err.message).to.include("randomCacheLocation");
        expect(err.name).to.equal("ClientConfigurationError");
        expect(err.stack).to.include("ClientConfigurationError.spec.ts");
    });

    it("createRedirectCallbacksNotSetError creates a ClientConfigurationError object", () => {

        const callbacksNotSetError = ClientConfigurationError.createRedirectCallbacksNotSetError();
        let err: ClientConfigurationError;

        try {
            throw callbacksNotSetError;
        } catch (error) {
            err = error;
        }

        expect(err.errorCode).to.equal(ClientConfigurationErrorMessage.noRedirectCallbacksSet.code);
        expect(err.errorMessage).to.equal(ClientConfigurationErrorMessage.noRedirectCallbacksSet.desc);
        expect(err.message).to.equal(ClientConfigurationErrorMessage.noRedirectCallbacksSet.desc);
        expect(err.name).to.equal("ClientConfigurationError");
        expect(err.stack).to.include("ClientConfigurationError.spec.ts");
    });

    it("createInvalidCallbackObjectError creates a ClientConfigurationError object", () => {

        const callbackFunction: Function = null;
        const invalidCallBackObject = ClientConfigurationError.createInvalidCallbackObjectError(callbackFunction);
        let err: ClientConfigurationError;

        try {
            throw invalidCallBackObject;
        } catch (error) {
            err = error;
        }

        expect(err.errorCode).to.equal(ClientConfigurationErrorMessage.invalidCallbackObject.code);
        expect(err.errorMessage).to.include(ClientConfigurationErrorMessage.invalidCallbackObject.desc);
        expect(err.errorMessage).to.include(`Given value for callback function: ${callbackFunction}`);
        expect(err.message).to.include(ClientConfigurationErrorMessage.invalidCallbackObject.desc);
        expect(err.name).to.equal("ClientConfigurationError");
        expect(err.stack).to.include("ClientConfigurationError.spec.ts");
    });

    it("createEmptyScopesArrayError creates a ClientConfigurationError object", () => {

        const scopesValue = "[]";
        const emptyScopesError = ClientConfigurationError.createEmptyScopesArrayError(scopesValue);
        let err: ClientConfigurationError;

        try {
            throw emptyScopesError;
        } catch (error) {
            err = error;
        }

        expect(err.errorCode).to.equal(ClientConfigurationErrorMessage.emptyScopes.code);
        expect(err.errorMessage).to.include(ClientConfigurationErrorMessage.emptyScopes.desc);
        expect(err.errorMessage).to.include(`Given value: ${scopesValue}`);
        expect(err.message).to.include(ClientConfigurationErrorMessage.emptyScopes.desc);
        expect(err.name).to.equal("ClientConfigurationError");
        expect(err.stack).to.include("ClientConfigurationError.spec.ts");
    });

    it("createScopesNonArrayError creates a ClientConfigurationError object", () => {

        const scopesValue = "user.read";
        const nonArrayScopesError = ClientConfigurationError.createScopesNonArrayError(scopesValue);
        let err: ClientConfigurationError;

        try {
            throw nonArrayScopesError;
        } catch (error) {
            err = error;
        }

        expect(err.errorCode).to.equal(ClientConfigurationErrorMessage.nonArrayScopes.code);
        expect(err.errorMessage).to.include(ClientConfigurationErrorMessage.nonArrayScopes.desc);
        expect(err.errorMessage).to.include(`Given value: ${scopesValue}`);
        expect(err.message).to.include(ClientConfigurationErrorMessage.nonArrayScopes.desc);
        expect(err.name).to.equal("ClientConfigurationError");
        expect(err.stack).to.include("ClientConfigurationError.spec.ts");
    });

    it("createClientIdSingleScopeError creates a ClientConfigurationError object", () => {

        const scopesValue = "user.read";
        const singleScopeError = ClientConfigurationError.createClientIdSingleScopeError(scopesValue);
        let err: ClientConfigurationError;

        try {
            throw singleScopeError;
        } catch (error) {
            err = error;
        }

        expect(err.errorCode).to.equal(ClientConfigurationErrorMessage.clientScope.code);
        expect(err.errorMessage).to.include(ClientConfigurationErrorMessage.clientScope.desc);
        expect(err.errorMessage).to.include(`Given value: ${scopesValue}`);
        expect(err.message).to.include(ClientConfigurationErrorMessage.clientScope.desc);
        expect(err.name).to.equal("ClientConfigurationError");
        expect(err.stack).to.include("ClientConfigurationError.spec.ts");
    });

    it("createScopesRequiredError creates a ClientConfigurationError object", () => {

        const scopesValue = "random";
        const scopesRequiredError = ClientConfigurationError.createScopesRequiredError(scopesValue);
        let err: ClientConfigurationError;

        try {
            throw scopesRequiredError;
        } catch (error) {
            err = error;
        }

        expect(err.errorCode).to.equal(ClientConfigurationErrorMessage.scopesRequired.code);
        expect(err.errorMessage).to.include(ClientConfigurationErrorMessage.scopesRequired.desc);
        expect(err.errorMessage).to.include(`Given value: ${scopesValue}`);
        expect(err.message).to.include(ClientConfigurationErrorMessage.scopesRequired.desc);
        expect(err.name).to.equal("ClientConfigurationError");
        expect(err.stack).to.include("ClientConfigurationError.spec.ts");
    });

    it("createInvalidPromptError creates a ClientConfigurationError object", () => {

        const promptValue = "random";
        const invalidPromptError = ClientConfigurationError.createInvalidPromptError(promptValue);
        let err: ClientConfigurationError;

        try {
            throw invalidPromptError;
        } catch (error) {
            err = error;
        }

        expect(err.errorCode).to.equal(ClientConfigurationErrorMessage.invalidPrompt.code);
        expect(err.errorMessage).to.include(ClientConfigurationErrorMessage.invalidPrompt.desc);
        expect(err.errorMessage).to.include(`Given value: ${promptValue}`);
        expect(err.message).to.include(ClientConfigurationErrorMessage.invalidPrompt.desc);
        expect(err.name).to.equal("ClientConfigurationError");
        expect(err.stack).to.include("ClientConfigurationError.spec.ts");
    });

    it("createTelemetryConfigError creates a ClientConfigurationError object", () => {
    // @ts-ignore
        const telemConfigErr: ClientConfigurationError = ClientConfigurationError.createTelemetryConfigError({
            applicationName: "missing something"
        });
        let err: ClientConfigurationError;

        try {
            throw telemConfigErr;
        } catch (error) {
            err = error;
        }

        expect(err.errorCode).to.equal(ClientConfigurationErrorMessage.telemetryConfigError.code);
        expect(err.errorMessage).to.include(ClientConfigurationErrorMessage.telemetryConfigError.desc);
        expect(err.errorMessage).to.include("applicationVersion");
        expect(err.message).to.include(ClientConfigurationErrorMessage.telemetryConfigError.desc);
        expect(err.name).to.equal("ClientConfigurationError");
        expect(err.stack).to.include("ClientConfigurationError.spec.ts");
    });

});
<|MERGE_RESOLUTION|>--- conflicted
+++ resolved
@@ -5,7 +5,6 @@
 
 describe("ClientConfigurationError.ts Class", () => {
 
-<<<<<<< HEAD
     it("ClientConfigurationError object can be created", () => {
 
         const TEST_ERROR_CODE: string = "test";
@@ -28,212 +27,6 @@
         expect(err.message).to.equal(TEST_ERROR_MSG);
         expect(err.name).to.equal("ClientConfigurationError");
         expect(err.stack).to.include("ClientConfigurationError.spec.ts");
-=======
-  it("ClientConfigurationError object can be created", () => {
-
-    const TEST_ERROR_CODE: string = "test";
-    const TEST_ERROR_MSG: string = "This is a test error";
-    const clientConfigError = new ClientConfigurationError(TEST_ERROR_CODE, TEST_ERROR_MSG);
-    let err: ClientConfigurationError;
-
-    try {
-      throw clientConfigError;
-    } catch (error) {
-      err = error;
-    }
-
-    expect(err instanceof ClientConfigurationError).to.be.true;
-    expect(err instanceof ClientAuthError).to.be.true;
-    expect(err instanceof AuthError).to.be.true;
-    expect(err instanceof Error).to.be.true;
-    expect(err.errorCode).to.equal(TEST_ERROR_CODE);
-    expect(err.errorMessage).to.equal(TEST_ERROR_MSG);
-    expect(err.message).to.equal(TEST_ERROR_MSG);
-    expect(err.name).to.equal("ClientConfigurationError");
-    expect(err.stack).to.include("ClientConfigurationError.spec.ts");
-  });
-
-  it("createNoStorageSupportError creates a ClientConfigurationError object", () => {
-
-    const noStorageSupportError = ClientConfigurationError.createStorageNotSupportedError("randomCacheLocation");
-    let err: ClientConfigurationError;
-
-    try {
-      throw noStorageSupportError;
-    } catch (error) {
-      err = error;
-    }
-
-    expect(err.errorCode).to.equal(ClientConfigurationErrorMessage.storageNotSupported.code);
-    expect(err.errorMessage).to.include(ClientConfigurationErrorMessage.storageNotSupported.desc);
-    expect(err.message).to.include(ClientConfigurationErrorMessage.storageNotSupported.desc);
-    expect(err.errorMessage).to.include("randomCacheLocation");
-    expect(err.message).to.include("randomCacheLocation");
-    expect(err.name).to.equal("ClientConfigurationError");
-    expect(err.stack).to.include("ClientConfigurationError.spec.ts");
-  });
-
-  it("createRedirectCallbacksNotSetError creates a ClientConfigurationError object", () => {
-
-    const callbacksNotSetError = ClientConfigurationError.createRedirectCallbacksNotSetError();
-    let err: ClientConfigurationError;
-
-    try {
-      throw callbacksNotSetError;
-    } catch (error) {
-      err = error;
-    }
-
-    expect(err.errorCode).to.equal(ClientConfigurationErrorMessage.noRedirectCallbacksSet.code);
-    expect(err.errorMessage).to.equal(ClientConfigurationErrorMessage.noRedirectCallbacksSet.desc);
-    expect(err.message).to.equal(ClientConfigurationErrorMessage.noRedirectCallbacksSet.desc);
-    expect(err.name).to.equal("ClientConfigurationError");
-    expect(err.stack).to.include("ClientConfigurationError.spec.ts");
-  });
-
-  it("createInvalidCallbackObjectError creates a ClientConfigurationError object", () => {
-
-    const callbackFunction: Function = null;
-    const invalidCallBackObject = ClientConfigurationError.createInvalidCallbackObjectError(callbackFunction);
-    let err: ClientConfigurationError;
-
-    try {
-      throw invalidCallBackObject;
-    } catch (error) {
-      err = error;
-    }
-
-    expect(err.errorCode).to.equal(ClientConfigurationErrorMessage.invalidCallbackObject.code);
-    expect(err.errorMessage).to.include(ClientConfigurationErrorMessage.invalidCallbackObject.desc);
-    expect(err.errorMessage).to.include(`Given value for callback function: ${callbackFunction}`);
-    expect(err.message).to.include(ClientConfigurationErrorMessage.invalidCallbackObject.desc);
-    expect(err.name).to.equal("ClientConfigurationError");
-    expect(err.stack).to.include("ClientConfigurationError.spec.ts");
-  });
-
-  it("createEmptyScopesArrayError creates a ClientConfigurationError object", () => {
-
-    const scopesValue = "[]";
-    const emptyScopesError = ClientConfigurationError.createEmptyScopesArrayError(scopesValue);
-    let err: ClientConfigurationError;
-
-    try {
-      throw emptyScopesError;
-    } catch (error) {
-      err = error;
-    }
-
-    expect(err.errorCode).to.equal(ClientConfigurationErrorMessage.emptyScopes.code);
-    expect(err.errorMessage).to.include(ClientConfigurationErrorMessage.emptyScopes.desc);
-    expect(err.errorMessage).to.include(`Given value: ${scopesValue}`);
-    expect(err.message).to.include(ClientConfigurationErrorMessage.emptyScopes.desc);
-    expect(err.name).to.equal("ClientConfigurationError");
-    expect(err.stack).to.include("ClientConfigurationError.spec.ts");
-  });
-
-  it("createScopesNonArrayError creates a ClientConfigurationError object", () => {
-
-    const scopesValue = "user.read";
-    const nonArrayScopesError = ClientConfigurationError.createScopesNonArrayError(scopesValue);
-    let err: ClientConfigurationError;
-
-    try {
-      throw nonArrayScopesError;
-    } catch (error) {
-      err = error;
-    }
-
-    expect(err.errorCode).to.equal(ClientConfigurationErrorMessage.nonArrayScopes.code);
-    expect(err.errorMessage).to.include(ClientConfigurationErrorMessage.nonArrayScopes.desc);
-    expect(err.errorMessage).to.include(`Given value: ${scopesValue}`);
-    expect(err.message).to.include(ClientConfigurationErrorMessage.nonArrayScopes.desc);
-    expect(err.name).to.equal("ClientConfigurationError");
-    expect(err.stack).to.include("ClientConfigurationError.spec.ts");
-  });
-
-  it("createClientIdSingleScopeError creates a ClientConfigurationError object", () => {
-
-    const scopesValue = "user.read";
-    const singleScopeError = ClientConfigurationError.createClientIdSingleScopeError(scopesValue);
-    let err: ClientConfigurationError;
-
-    try {
-      throw singleScopeError;
-    } catch (error) {
-      err = error;
-    }
-
-    expect(err.errorCode).to.equal(ClientConfigurationErrorMessage.clientScope.code);
-    expect(err.errorMessage).to.include(ClientConfigurationErrorMessage.clientScope.desc);
-    expect(err.errorMessage).to.include(`Given value: ${scopesValue}`);
-    expect(err.message).to.include(ClientConfigurationErrorMessage.clientScope.desc);
-    expect(err.name).to.equal("ClientConfigurationError");
-    expect(err.stack).to.include("ClientConfigurationError.spec.ts");
-  });
-
-  it("createScopesRequiredError creates a ClientConfigurationError object", () => {
-
-    const scopesValue = "random";
-    const scopesRequiredError = ClientConfigurationError.createScopesRequiredError(scopesValue);
-    let err: ClientConfigurationError;
-
-    try {
-      throw scopesRequiredError;
-    } catch (error) {
-      err = error;
-    }
-
-    expect(err.errorCode).to.equal(ClientConfigurationErrorMessage.scopesRequired.code);
-    expect(err.errorMessage).to.include(ClientConfigurationErrorMessage.scopesRequired.desc);
-    expect(err.errorMessage).to.include(`Given value: ${scopesValue}`);
-    expect(err.message).to.include(ClientConfigurationErrorMessage.scopesRequired.desc);
-    expect(err.name).to.equal("ClientConfigurationError");
-    expect(err.stack).to.include("ClientConfigurationError.spec.ts");
-  });
-
-  it("createInvalidPromptError creates a ClientConfigurationError object", () => {
-
-    const promptValue = "random";
-    const invalidPromptError = ClientConfigurationError.createInvalidPromptError(promptValue);
-    let err: ClientConfigurationError;
-
-    try {
-      throw invalidPromptError;
-    } catch (error) {
-      err = error;
-    }
-
-    expect(err.errorCode).to.equal(ClientConfigurationErrorMessage.invalidPrompt.code);
-    expect(err.errorMessage).to.include(ClientConfigurationErrorMessage.invalidPrompt.desc);
-    expect(err.errorMessage).to.include(`Given value: ${promptValue}`);
-    expect(err.message).to.include(ClientConfigurationErrorMessage.invalidPrompt.desc);
-    expect(err.name).to.equal("ClientConfigurationError");
-    expect(err.stack).to.include("ClientConfigurationError.spec.ts");
-  });
-
-  it("createInvalidCorrelationIdError creates a ClientConfigurationError object", () => {
-
-    const invalidCorrelationId = ClientConfigurationError.createInvalidCorrelationIdError();
-    let err: ClientConfigurationError;
-
-    try {
-      throw invalidCorrelationId;
-    } catch (error) {
-      err = error;
-    }
-
-    expect(err.errorCode).to.equal(ClientConfigurationErrorMessage.invalidCorrelationIdError.code);
-    expect(err.errorMessage).to.include(ClientConfigurationErrorMessage.invalidCorrelationIdError.desc);
-    expect(err.message).to.include(ClientConfigurationErrorMessage.invalidCorrelationIdError.desc);
-    expect(err.name).to.equal("ClientConfigurationError");
-    expect(err.stack).to.include("ClientConfigurationError.spec.ts");
-  });
-
-  it("createTelemetryConfigError creates a ClientConfigurationError object", () => {
-    // @ts-ignore
-    const telemConfigErr: ClientConfigurationError = ClientConfigurationError.createTelemetryConfigError({
-      applicationName: "missing something"
->>>>>>> c55a9563
     });
 
     it("createNoStorageSupportError creates a ClientConfigurationError object", () => {
@@ -394,25 +187,207 @@
         expect(err.stack).to.include("ClientConfigurationError.spec.ts");
     });
 
+    it("createInvalidCorrelationIdError creates a ClientConfigurationError object", () => {
+
+        const invalidCorrelationId = ClientConfigurationError.createInvalidCorrelationIdError();
+        let err: ClientConfigurationError;
+
+        try {
+            throw invalidCorrelationId;
+        } catch (error) {
+            err = error;
+        }
+
+        expect(err.errorCode).to.equal(ClientConfigurationErrorMessage.invalidCorrelationIdError.code);
+        expect(err.errorMessage).to.include(ClientConfigurationErrorMessage.invalidCorrelationIdError.desc);
+        expect(err.message).to.include(ClientConfigurationErrorMessage.invalidCorrelationIdError.desc);
+        expect(err.name).to.equal("ClientConfigurationError");
+        expect(err.stack).to.include("ClientConfigurationError.spec.ts");
+    });
+
     it("createTelemetryConfigError creates a ClientConfigurationError object", () => {
     // @ts-ignore
         const telemConfigErr: ClientConfigurationError = ClientConfigurationError.createTelemetryConfigError({
             applicationName: "missing something"
         });
-        let err: ClientConfigurationError;
-
-        try {
-            throw telemConfigErr;
-        } catch (error) {
-            err = error;
-        }
-
-        expect(err.errorCode).to.equal(ClientConfigurationErrorMessage.telemetryConfigError.code);
-        expect(err.errorMessage).to.include(ClientConfigurationErrorMessage.telemetryConfigError.desc);
-        expect(err.errorMessage).to.include("applicationVersion");
-        expect(err.message).to.include(ClientConfigurationErrorMessage.telemetryConfigError.desc);
-        expect(err.name).to.equal("ClientConfigurationError");
-        expect(err.stack).to.include("ClientConfigurationError.spec.ts");
-    });
-
-});
+
+        it("createNoStorageSupportError creates a ClientConfigurationError object", () => {
+
+            const noStorageSupportError = ClientConfigurationError.createStorageNotSupportedError("randomCacheLocation");
+            let err: ClientConfigurationError;
+
+            try {
+                throw noStorageSupportError;
+            } catch (error) {
+                err = error;
+            }
+
+            expect(err.errorCode).to.equal(ClientConfigurationErrorMessage.storageNotSupported.code);
+            expect(err.errorMessage).to.include(ClientConfigurationErrorMessage.storageNotSupported.desc);
+            expect(err.message).to.include(ClientConfigurationErrorMessage.storageNotSupported.desc);
+            expect(err.errorMessage).to.include("randomCacheLocation");
+            expect(err.message).to.include("randomCacheLocation");
+            expect(err.name).to.equal("ClientConfigurationError");
+            expect(err.stack).to.include("ClientConfigurationError.spec.ts");
+        });
+
+        it("createRedirectCallbacksNotSetError creates a ClientConfigurationError object", () => {
+
+            const callbacksNotSetError = ClientConfigurationError.createRedirectCallbacksNotSetError();
+            let err: ClientConfigurationError;
+
+            try {
+                throw callbacksNotSetError;
+            } catch (error) {
+                err = error;
+            }
+
+            expect(err.errorCode).to.equal(ClientConfigurationErrorMessage.noRedirectCallbacksSet.code);
+            expect(err.errorMessage).to.equal(ClientConfigurationErrorMessage.noRedirectCallbacksSet.desc);
+            expect(err.message).to.equal(ClientConfigurationErrorMessage.noRedirectCallbacksSet.desc);
+            expect(err.name).to.equal("ClientConfigurationError");
+            expect(err.stack).to.include("ClientConfigurationError.spec.ts");
+        });
+
+        it("createInvalidCallbackObjectError creates a ClientConfigurationError object", () => {
+
+            const callbackFunction: Function = null;
+            const invalidCallBackObject = ClientConfigurationError.createInvalidCallbackObjectError(callbackFunction);
+            let err: ClientConfigurationError;
+
+            try {
+                throw invalidCallBackObject;
+            } catch (error) {
+                err = error;
+            }
+
+            expect(err.errorCode).to.equal(ClientConfigurationErrorMessage.invalidCallbackObject.code);
+            expect(err.errorMessage).to.include(ClientConfigurationErrorMessage.invalidCallbackObject.desc);
+            expect(err.errorMessage).to.include(`Given value for callback function: ${callbackFunction}`);
+            expect(err.message).to.include(ClientConfigurationErrorMessage.invalidCallbackObject.desc);
+            expect(err.name).to.equal("ClientConfigurationError");
+            expect(err.stack).to.include("ClientConfigurationError.spec.ts");
+        });
+
+        it("createEmptyScopesArrayError creates a ClientConfigurationError object", () => {
+
+            const scopesValue = "[]";
+            const emptyScopesError = ClientConfigurationError.createEmptyScopesArrayError(scopesValue);
+            let err: ClientConfigurationError;
+
+            try {
+                throw emptyScopesError;
+            } catch (error) {
+                err = error;
+            }
+
+            expect(err.errorCode).to.equal(ClientConfigurationErrorMessage.emptyScopes.code);
+            expect(err.errorMessage).to.include(ClientConfigurationErrorMessage.emptyScopes.desc);
+            expect(err.errorMessage).to.include(`Given value: ${scopesValue}`);
+            expect(err.message).to.include(ClientConfigurationErrorMessage.emptyScopes.desc);
+            expect(err.name).to.equal("ClientConfigurationError");
+            expect(err.stack).to.include("ClientConfigurationError.spec.ts");
+        });
+
+        it("createScopesNonArrayError creates a ClientConfigurationError object", () => {
+
+            const scopesValue = "user.read";
+            const nonArrayScopesError = ClientConfigurationError.createScopesNonArrayError(scopesValue);
+            let err: ClientConfigurationError;
+
+            try {
+                throw nonArrayScopesError;
+            } catch (error) {
+                err = error;
+            }
+
+            expect(err.errorCode).to.equal(ClientConfigurationErrorMessage.nonArrayScopes.code);
+            expect(err.errorMessage).to.include(ClientConfigurationErrorMessage.nonArrayScopes.desc);
+            expect(err.errorMessage).to.include(`Given value: ${scopesValue}`);
+            expect(err.message).to.include(ClientConfigurationErrorMessage.nonArrayScopes.desc);
+            expect(err.name).to.equal("ClientConfigurationError");
+            expect(err.stack).to.include("ClientConfigurationError.spec.ts");
+        });
+
+        it("createClientIdSingleScopeError creates a ClientConfigurationError object", () => {
+
+            const scopesValue = "user.read";
+            const singleScopeError = ClientConfigurationError.createClientIdSingleScopeError(scopesValue);
+            let err: ClientConfigurationError;
+
+            try {
+                throw singleScopeError;
+            } catch (error) {
+                err = error;
+            }
+
+            expect(err.errorCode).to.equal(ClientConfigurationErrorMessage.clientScope.code);
+            expect(err.errorMessage).to.include(ClientConfigurationErrorMessage.clientScope.desc);
+            expect(err.errorMessage).to.include(`Given value: ${scopesValue}`);
+            expect(err.message).to.include(ClientConfigurationErrorMessage.clientScope.desc);
+            expect(err.name).to.equal("ClientConfigurationError");
+            expect(err.stack).to.include("ClientConfigurationError.spec.ts");
+        });
+
+        it("createScopesRequiredError creates a ClientConfigurationError object", () => {
+
+            const scopesValue = "random";
+            const scopesRequiredError = ClientConfigurationError.createScopesRequiredError(scopesValue);
+            let err: ClientConfigurationError;
+
+            try {
+                throw scopesRequiredError;
+            } catch (error) {
+                err = error;
+            }
+
+            expect(err.errorCode).to.equal(ClientConfigurationErrorMessage.scopesRequired.code);
+            expect(err.errorMessage).to.include(ClientConfigurationErrorMessage.scopesRequired.desc);
+            expect(err.errorMessage).to.include(`Given value: ${scopesValue}`);
+            expect(err.message).to.include(ClientConfigurationErrorMessage.scopesRequired.desc);
+            expect(err.name).to.equal("ClientConfigurationError");
+            expect(err.stack).to.include("ClientConfigurationError.spec.ts");
+        });
+
+        it("createInvalidPromptError creates a ClientConfigurationError object", () => {
+
+            const promptValue = "random";
+            const invalidPromptError = ClientConfigurationError.createInvalidPromptError(promptValue);
+            let err: ClientConfigurationError;
+
+            try {
+                throw invalidPromptError;
+            } catch (error) {
+                err = error;
+            }
+
+            expect(err.errorCode).to.equal(ClientConfigurationErrorMessage.invalidPrompt.code);
+            expect(err.errorMessage).to.include(ClientConfigurationErrorMessage.invalidPrompt.desc);
+            expect(err.errorMessage).to.include(`Given value: ${promptValue}`);
+            expect(err.message).to.include(ClientConfigurationErrorMessage.invalidPrompt.desc);
+            expect(err.name).to.equal("ClientConfigurationError");
+            expect(err.stack).to.include("ClientConfigurationError.spec.ts");
+        });
+
+        it("createTelemetryConfigError creates a ClientConfigurationError object", () => {
+            // @ts-ignore
+            const telemConfigErr: ClientConfigurationError = ClientConfigurationError.createTelemetryConfigError({
+                applicationName: "missing something"
+            });
+            let err: ClientConfigurationError;
+
+            try {
+                throw telemConfigErr;
+            } catch (error) {
+                err = error;
+            }
+
+            expect(err.errorCode).to.equal(ClientConfigurationErrorMessage.telemetryConfigError.code);
+            expect(err.errorMessage).to.include(ClientConfigurationErrorMessage.telemetryConfigError.desc);
+            expect(err.errorMessage).to.include("applicationVersion");
+            expect(err.message).to.include(ClientConfigurationErrorMessage.telemetryConfigError.desc);
+            expect(err.name).to.equal("ClientConfigurationError");
+            expect(err.stack).to.include("ClientConfigurationError.spec.ts");
+        });
+    });
+});