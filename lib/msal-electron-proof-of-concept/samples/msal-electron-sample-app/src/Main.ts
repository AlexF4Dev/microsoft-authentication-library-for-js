// Copyright (c) Microsoft Corporation. All rights reserved.
// Licensed under the MIT License

import { app, BrowserWindow } from 'electron';
import { PublicClientApplication } from 'msal-electron-poc';
import * as path from 'path';

export default class Main {
    static application: Electron.App;
    static mainWindow: Electron.BrowserWindow;
    static msalApp: PublicClientApplication;

    static main(): void {
        Main.application = app;
        Main.application.on('window-all-closed', Main.onWindowAllClosed);
        Main.application.on('ready', Main.onReady);
    }

    private static onWindowAllClosed(): void {
        Main.application.quit();
    }

    private static onClose(): void {
        Main.mainWindow = null;
    }

    private static onReady(): void {
        Main.createMainWindow();
        Main.mainWindow.loadFile(path.join(__dirname, '../index.html'));
        Main.mainWindow.on('closed', Main.onClose);

        // Once appplication is ready, configure MSAL Public Client App
        Main.configureAuthentication();
    }

    private static createMainWindow(): void {
        this.mainWindow = new BrowserWindow({
            width: 1000,
            height: 800,
            webPreferences: {
                nodeIntegration: true,
            },
        });
    }

    // This is where MSAL set up and configuration happens.
    private static configureAuthentication(): void {
<<<<<<< HEAD
        const msalAuthConfig = {
            authority: 'https://login.microsoftonline.com/common',
            clientId: '5b5a6ef2-d06c-4fdf-b986-805178ea4d2f',
            redirectUri: 'https://localhost:3000',
        };

        this.msalApp = new PublicClientApplication(msalAuthConfig);
=======
        const msalConfig = {
            auth: {
                authority: 'https://login.microsoftonline.com/common',
                clientId: '5b5a6ef2-d06c-4fdf-b986-805178ea4d2f',
                redirectUri: 'https://localhost:3000',
            },
        };
        this.msalApp = new PublicClientApplication(msalConfig);
>>>>>>> ebae38930bf4af8f9a32b692d87ca044d1f8f75c
        console.dir(this.msalApp);
    }
}<|MERGE_RESOLUTION|>--- conflicted
+++ resolved
@@ -45,7 +45,6 @@
 
     // This is where MSAL set up and configuration happens.
     private static configureAuthentication(): void {
-<<<<<<< HEAD
         const msalAuthConfig = {
             authority: 'https://login.microsoftonline.com/common',
             clientId: '5b5a6ef2-d06c-4fdf-b986-805178ea4d2f',
@@ -53,16 +52,5 @@
         };
 
         this.msalApp = new PublicClientApplication(msalAuthConfig);
-=======
-        const msalConfig = {
-            auth: {
-                authority: 'https://login.microsoftonline.com/common',
-                clientId: '5b5a6ef2-d06c-4fdf-b986-805178ea4d2f',
-                redirectUri: 'https://localhost:3000',
-            },
-        };
-        this.msalApp = new PublicClientApplication(msalConfig);
->>>>>>> ebae38930bf4af8f9a32b692d87ca044d1f8f75c
-        console.dir(this.msalApp);
     }
 }