--- conflicted
+++ resolved
@@ -2,23 +2,9 @@
  * Copyright (c) Microsoft Corporation. All rights reserved.
  * Licensed under the MIT License.
  */
-<<<<<<< HEAD
-=======
-import {
-    ICacheStorage,
-    Constants,
-    PersistentCacheKeys,
-    TemporaryCacheKeys,
-} from '@azure/msal-common';
-import { CacheOptions } from '../config/Configuration';
-import { CACHE } from './../utils/Constants';
-
-const fs = require('fs');
->>>>>>> 5b06d3e1
-
 import { ICacheStorage } from '@azure/msal-common';
 import { CacheManager } from './CacheManager';
-import { CacheOptions } from '../config/ClientConfiguration';
+import { CacheOptions } from '../config/Configuration';
 
 /**
  * This class implements Storage for node, reading cache from user specified storage location or an  extension library
