--- conflicted
+++ resolved
@@ -200,19 +200,10 @@
     }
 
     /**
-<<<<<<< HEAD
     * Public API to remove a given account
     * @param account
     */
     removeAccount(account: IAccount) {
         return this.cacheInterface.removeAccount(account);
-=======
-     * read the cache as a Json convertible object from memory
-     */
-    readCache(): JsonCache {
-        return Serializer.serializeAllCache(
-            this.storage.getCache() as InMemoryCache
-        );
->>>>>>> fae05ce2
     }
 }