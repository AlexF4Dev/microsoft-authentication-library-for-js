/*
 * Copyright (c) Microsoft Corporation. All rights reserved.
 * Licensed under the MIT License.
 */

import {
    AuthorizationCodeClient,
    AuthorizationCodeUrlRequest,
    AuthorizationCodeRequest,
    Configuration,
} from '@azure/msal-common';
import {
    ClientConfiguration,
    buildConfiguration,
} from '../config/ClientConfiguration';
import { CryptoProvider } from '../crypto/CryptoProvider';
import { Storage } from '../cache/Storage';

export abstract class ClientApplication {
    // Input configuration by developer/user
    protected config: ClientConfiguration;

    // Crypto interface implementation
    protected crypto: CryptoProvider;

    // Storage interface implementation
    protected storage: Storage;

    /**
     * @constructor
     * Constructor for the ClientApplication to instantiate the PublicClientApplication object
     *
     * Important attributes in the Configuration object for auth are:
     * - clientID: the application ID of your application. You can obtain one by registering your application with our Application registration portal
     * - authority: the authority URL for your application.
     * - redirect_uri: the uri of your application registered in the portal.
     *
     * In Azure AD, authority is a URL indicating the Azure active directory that MSAL uses to obtain tokens.
     * It is of the form https://login.microsoftonline.com/{Enter_the_Tenant_Info_Here}
     * If your application supports Accounts in one organizational directory, replace "Enter_the_Tenant_Info_Here" value with the Tenant Id or Tenant name (for example, contoso.microsoft.com).
     * If your application supports Accounts in any organizational directory, replace "Enter_the_Tenant_Info_Here" value with organizations.
     * If your application supports Accounts in any organizational directory and personal Microsoft accounts, replace "Enter_the_Tenant_Info_Here" value with common.
     * To restrict support to Personal Microsoft accounts only, replace "Enter_the_Tenant_Info_Here" value with consumers.
     *
     * In Azure B2C, authority is of the form https://{instance}/tfp/{tenant}/{policyName}/
     * Full B2C functionality will be available in this library in future versions.
     *
     * @param {@link (Configuration:type)} configuration object for the MSAL PublicClientApplication instance
     */
    protected constructor(configuration: ClientConfiguration) {
        // Set the configuration.
        this.config = buildConfiguration(configuration);

        // Initialize the crypto class.
        this.crypto = new CryptoProvider();
        // Initialize the network module class.

        // Initialize the browser storage class.
        this.storage = new Storage(
            this.config.auth.clientId,
            this.config.cache
        );
    }

    /**
     * Creates the URL of the authorization request letting the user input credentials and consent to the
     * application. The URL target the /authorize endpoint of the authority configured in the
     * application object.
     *
     * Once the user inputs their credentials and consents, the authority will send a response to the redirect URI
     * sent in the request and should contain an authorization code, which can then be used to acquire tokens via
     * acquireToken(AuthorizationCodeRequest)
     * @param request
     */
    async getAuthCodeUrl(
        request: AuthorizationCodeUrlRequest
    ): Promise<string> {
        const authorizationCodeClient = new AuthorizationCodeClient(
            this.buildOauthClientConfiguration()
        );
        return authorizationCodeClient.getAuthCodeUrl(request);
    }

    /**
     * Acquires a token by exchanging the Authorization Code received from the first step of OAuth2.0
     * Authorization Code flow.
     *
     * getAuthCodeUrl(AuthorizationCodeUrlRequest) can be used to create the URL for the first step of OAuth2.0
     * Authorization Code flow. Ensure that values for redirectUri and scopes in AuthorizationCodeUrlRequest and
     * AuthorizationCodeRequest are the same.
     *
     * @param request
     */
    async acquireTokenByCode(
        request: AuthorizationCodeRequest
    ): Promise<string> {
        const authorizationCodeClient = new AuthorizationCodeClient(
            this.buildOauthClientConfiguration()
        );
        return authorizationCodeClient.acquireToken(request);
    }

    protected buildOauthClientConfiguration(): Configuration {
        return {
            authOptions: this.config.auth,
<<<<<<< HEAD
            systemOptions: {
                tokenRenewalOffsetSeconds: this.config.system
                    .tokenRenewalOffsetSeconds,
                telemetry: this.config.system.telemetry,
            },
=======
>>>>>>> 4bcb14e7
            loggerOptions: {
                loggerCallback: this.config.system.loggerOptions.loggerCallback,
                piiLoggingEnabled: this.config.system.loggerOptions
                    .piiLoggingEnabled,
            },
            cryptoInterface: this.crypto,
            networkInterface: this.config.system.networkClient,
            storageInterface: this.storage,
        };
    }
}<|MERGE_RESOLUTION|>--- conflicted
+++ resolved
@@ -103,14 +103,6 @@
     protected buildOauthClientConfiguration(): Configuration {
         return {
             authOptions: this.config.auth,
-<<<<<<< HEAD
-            systemOptions: {
-                tokenRenewalOffsetSeconds: this.config.system
-                    .tokenRenewalOffsetSeconds,
-                telemetry: this.config.system.telemetry,
-            },
-=======
->>>>>>> 4bcb14e7
             loggerOptions: {
                 loggerCallback: this.config.system.loggerOptions.loggerCallback,
                 piiLoggingEnabled: this.config.system.loggerOptions
