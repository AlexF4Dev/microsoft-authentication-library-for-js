/*
 * Copyright (c) Microsoft Corporation. All rights reserved.
 * Licensed under the MIT License.
 */

import {
    AuthorizationCodeClient,
    AuthorizationCodeUrlRequest,
    AuthorizationCodeRequest,
    AuthenticationResult,
    Configuration,
    AuthenticationResult,
} from '@azure/msal-common';
import {
    ClientConfiguration,
    buildConfiguration,
} from '../config/ClientConfiguration';
import { CryptoProvider } from '../crypto/CryptoProvider';
import { NodeStorage } from '../cache/NodeStorage';
<<<<<<< HEAD
=======
import { NodeCacheManager } from '../cache/NodeCacheManager';
>>>>>>> 3371ff52

export abstract class ClientApplication {
    // Input configuration by developer/user
    protected config: ClientConfiguration;
    protected nodeStorage: NodeStorage;
    protected nodeCacheManager: NodeCacheManager;
    protected cachePath: string;

    /**
     * @constructor
     * Constructor for the ClientApplication to instantiate the PublicClientApplication object
     *
     * Important attributes in the Configuration object for auth are:
     * - clientID: the application ID of your application. You can obtain one by registering your application with our Application registration portal
     * - authority: the authority URL for your application.
     * - redirect_uri: the uri of your application registered in the portal.
     *
     * In Azure AD, authority is a URL indicating the Azure active directory that MSAL uses to obtain tokens.
     * It is of the form https://login.microsoftonline.com/{Enter_the_Tenant_Info_Here}
     * If your application supports Accounts in one organizational directory, replace "Enter_the_Tenant_Info_Here" value with the Tenant Id or Tenant name (for example, contoso.microsoft.com).
     * If your application supports Accounts in any organizational directory, replace "Enter_the_Tenant_Info_Here" value with organizations.
     * If your application supports Accounts in any organizational directory and personal Microsoft accounts, replace "Enter_the_Tenant_Info_Here" value with common.
     * To restrict support to Personal Microsoft accounts only, replace "Enter_the_Tenant_Info_Here" value with consumers.
     *
     * In Azure B2C, authority is of the form https://{instance}/tfp/{tenant}/{policyName}/
     * Full B2C functionality will be available in this library in future versions.
     *
     * @param {@link (Configuration:type)} configuration object for the MSAL PublicClientApplication instance
     */
    protected constructor(configuration: ClientConfiguration) {
        this.config = buildConfiguration(configuration);
        this.nodeStorage = new NodeStorage(this.config.cache!);
    }

    /**
     * Creates the URL of the authorization request letting the user input credentials and consent to the
     * application. The URL target the /authorize endpoint of the authority configured in the
     * application object.
     *
     * Once the user inputs their credentials and consents, the authority will send a response to the redirect URI
     * sent in the request and should contain an authorization code, which can then be used to acquire tokens via
     * acquireToken(AuthorizationCodeRequest)
     * @param request
     */
    async getAuthCodeUrl(
        request: AuthorizationCodeUrlRequest
    ): Promise<string> {
        const authorizationCodeClient = new AuthorizationCodeClient(
            this.buildOauthClientConfiguration()
        );
        return authorizationCodeClient.getAuthCodeUrl(request);
    }

    /**
     * Acquires a token by exchanging the Authorization Code received from the first step of OAuth2.0
     * Authorization Code flow.
     *
     * getAuthCodeUrl(AuthorizationCodeUrlRequest) can be used to create the URL for the first step of OAuth2.0
     * Authorization Code flow. Ensure that values for redirectUri and scopes in AuthorizationCodeUrlRequest and
     * AuthorizationCodeRequest are the same.
     *
     * @param request
     */
    async acquireTokenByCode(
        request: AuthorizationCodeRequest
    ): Promise<AuthenticationResult> {
        const authorizationCodeClient = new AuthorizationCodeClient(
            this.buildOauthClientConfiguration()
        );
        return authorizationCodeClient.acquireToken(request);
    }

    /**
     * API to retrieve application cache
     */
    public getCache(): string {
        return this.nodeStorage.getSerializedCache();
    }

    /**
     * API to write cache to a file
     */
    public setCache(): void {
        this.nodeStorage.setSerializedCache(this.getCache());
    }

    protected buildOauthClientConfiguration(): Configuration {
        // using null assertion operator as we ensure that all config values have default values in buildConfiguration()
        return {
            authOptions: this.config.auth,
            loggerOptions: {
                loggerCallback: this.config.system!.loggerOptions!
                    .loggerCallback,
                piiLoggingEnabled: this.config.system!.loggerOptions!
                    .piiLoggingEnabled,
            },
            cryptoInterface: new CryptoProvider(),
            networkInterface: this.config.system!.networkClient,
<<<<<<< HEAD
            storageInterface: new NodeStorage(this.config.cache!),
=======
            storageInterface: this.nodeStorage,
>>>>>>> 3371ff52
        };
    }
}<|MERGE_RESOLUTION|>--- conflicted
+++ resolved
@@ -9,7 +9,6 @@
     AuthorizationCodeRequest,
     AuthenticationResult,
     Configuration,
-    AuthenticationResult,
 } from '@azure/msal-common';
 import {
     ClientConfiguration,
@@ -17,10 +16,7 @@
 } from '../config/ClientConfiguration';
 import { CryptoProvider } from '../crypto/CryptoProvider';
 import { NodeStorage } from '../cache/NodeStorage';
-<<<<<<< HEAD
-=======
 import { NodeCacheManager } from '../cache/NodeCacheManager';
->>>>>>> 3371ff52
 
 export abstract class ClientApplication {
     // Input configuration by developer/user
@@ -119,11 +115,7 @@
             },
             cryptoInterface: new CryptoProvider(),
             networkInterface: this.config.system!.networkClient,
-<<<<<<< HEAD
-            storageInterface: new NodeStorage(this.config.cache!),
-=======
             storageInterface: this.nodeStorage,
->>>>>>> 3371ff52
         };
     }
 }