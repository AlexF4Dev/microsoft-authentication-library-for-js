--- conflicted
+++ resolved
@@ -1,19 +1,10 @@
 import { PublicClientApplication } from './../../src/client/PublicClientApplication';
-<<<<<<< HEAD
 import { AuthorizationCodeRequest, ClientConfiguration } from './../../src/index';
 import { TEST_CONSTANTS } from "../utils/TestConstants";
-=======
-import {
-    AuthorizationCodeRequest,
-    ClientConfiguration,
-} from './../../src/index';
-import { DeviceCodeRequest } from '@azure/msal-common/dist/src/request/DeviceCodeRequest';
->>>>>>> 9289e717
 import {
     AuthorizationCodeClient,
     AuthorizationCodeUrlRequest,
     DeviceCodeClient,
-<<<<<<< HEAD
     RefreshTokenClient,
     DeviceCodeRequest,
     RefreshTokenRequest,
@@ -42,63 +33,12 @@
     });
 
     test('exports a class', () => {
-=======
-} from '@azure/msal-common';
-import { AUTHENTICATION_RESULT, TEST_CONSTANTS } from '../utils/TestConstants';
-
-describe('PublicClientApplication', () => {
-    jest.mock('@azure/msal-common');
-    DeviceCodeClient.prototype.acquireToken = jest.fn(
-        () =>
-            new Promise<string>(resolve =>
-                resolve(JSON.stringify(AUTHENTICATION_RESULT))
-            )
-    );
-    AuthorizationCodeClient.prototype.acquireToken = jest.fn(
-        () =>
-            new Promise<string>(resolve =>
-                resolve(JSON.stringify(AUTHENTICATION_RESULT))
-            )
-    );
-    AuthorizationCodeClient.prototype.getAuthCodeUrl = jest.fn(
-        () =>
-            new Promise<string>(resolve =>
-                resolve(TEST_CONSTANTS.AUTH_CODE_URL)
-            )
-    );
-
-    test('exports a class', () => {
-        const msalConfig: ClientConfiguration = {
-            auth: {
-                clientId: TEST_CONSTANTS.CLIENT_ID,
-                authority: TEST_CONSTANTS.AUTHORITY,
-            },
-        };
->>>>>>> 9289e717
 
         const authApp = new PublicClientApplication(appConfig);
         expect(authApp).toBeInstanceOf(PublicClientApplication);
     });
 
-<<<<<<< HEAD
     test('acquireTokenByDeviceCode', async () => {
-=======
-    test('acquireTokenByDeviceCode', () => {
-        const msalConfig: ClientConfiguration = {
-            auth: {
-                clientId: TEST_CONSTANTS.CLIENT_ID,
-                authority: TEST_CONSTANTS.AUTHORITY,
-            },
-        };
-
-        jest.mock('@azure/msal-common');
-        DeviceCodeClient.prototype.acquireToken = jest.fn(
-            () =>
-                new Promise<string>(resolve =>
-                    resolve(JSON.stringify(AUTHENTICATION_RESULT))
-                )
-        );
->>>>>>> 9289e717
 
         const request: DeviceCodeRequest = {
             deviceCodeCallback: response => {
@@ -107,7 +47,6 @@
             scopes: TEST_CONSTANTS.DEFAULT_GRAPH_SCOPE,
         };
 
-<<<<<<< HEAD
         const authApp = new PublicClientApplication(appConfig);
         await authApp.acquireTokenByDeviceCode(request);
         expect(DeviceCodeClient).toHaveBeenCalledTimes(1);
@@ -115,22 +54,6 @@
     });
 
     test('acquireTokenByAuthorizationCode', async () => {
-=======
-        const authApp = new PublicClientApplication(msalConfig);
-        authApp.acquireTokenByDeviceCode(request).then(response => {
-            // expect(result).toBeInstanceOf(""); // TODO add check when response type is decided on
-            expect(response).toEqual(JSON.stringify(AUTHENTICATION_RESULT));
-        });
-    });
-
-    test('acquireTokenByAuthorizationCode', () => {
-        const msalConfig: ClientConfiguration = {
-            auth: {
-                clientId: TEST_CONSTANTS.CLIENT_ID,
-                authority: TEST_CONSTANTS.AUTHORITY,
-            },
-        };
->>>>>>> 9289e717
 
         const request: AuthorizationCodeRequest = {
             scopes: TEST_CONSTANTS.DEFAULT_GRAPH_SCOPE,
@@ -138,7 +61,6 @@
             code: TEST_CONSTANTS.AUTHORIZATION_CODE,
         };
 
-<<<<<<< HEAD
         const authApp = new PublicClientApplication(appConfig);
         await authApp.acquireTokenByCode(request);
         expect(AuthorizationCodeClient).toHaveBeenCalledTimes(1);
@@ -151,21 +73,6 @@
         const request: RefreshTokenRequest = {
             scopes: TEST_CONSTANTS.DEFAULT_GRAPH_SCOPE,
             refreshToken: TEST_CONSTANTS.REFRESH_TOKEN
-=======
-        const authApp = new PublicClientApplication(msalConfig);
-        authApp.acquireTokenByCode(request).then(response => {
-            // expect(result).toBeInstanceOf(""); // TODO add check when response type is decided on
-            expect(response).toEqual(JSON.stringify(AUTHENTICATION_RESULT));
-        });
-    });
-
-    test('create AuthorizationCode URL', () => {
-        const msalConfig: ClientConfiguration = {
-            auth: {
-                clientId: TEST_CONSTANTS.CLIENT_ID,
-                authority: TEST_CONSTANTS.AUTHORITY,
-            },
->>>>>>> 9289e717
         };
 
         const authApp = new PublicClientApplication(appConfig);
@@ -181,16 +88,9 @@
             redirectUri: TEST_CONSTANTS.REDIRECT_URI,
         };
 
-<<<<<<< HEAD
         const authApp = new PublicClientApplication(appConfig);
         await authApp.getAuthCodeUrl(request);
         expect(AuthorizationCodeClient).toHaveBeenCalledTimes(1);
         expect(AuthorizationCodeClient).toHaveBeenCalledWith(expect.objectContaining(expectedOauthClientConfig));
-=======
-        const authApp = new PublicClientApplication(msalConfig);
-        authApp.getAuthCodeUrl(request).then(response => {
-            expect(response).toEqual(TEST_CONSTANTS.AUTH_CODE_URL);
-        });
->>>>>>> 9289e717
     });
 });