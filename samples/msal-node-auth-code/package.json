{
  "name": "msal-node-auth-code",
  "version": "1.0.0",
  "description": "sample app for msal-node",
  "main": "index.js",
  "scripts": {
    "test": "echo \"Error: no test specified\" && exit 1"
  },
  "author": "sameerag",
  "license": "MIT",
  "dependencies": {
<<<<<<< HEAD
    "@azure/msal-node": "0.1.0",
    "express": "4.17.1"
=======
    "@azure/msal-node": "^0.1.0",
    "express": "^4.17.1"
>>>>>>> 65fb4a69
  }
}<|MERGE_RESOLUTION|>--- conflicted
+++ resolved
@@ -9,12 +9,7 @@
   "author": "sameerag",
   "license": "MIT",
   "dependencies": {
-<<<<<<< HEAD
-    "@azure/msal-node": "0.1.0",
-    "express": "4.17.1"
-=======
     "@azure/msal-node": "^0.1.0",
     "express": "^4.17.1"
->>>>>>> 65fb4a69
   }
 }